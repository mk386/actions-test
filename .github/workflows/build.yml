--- conflicted
+++ resolved
@@ -157,21 +157,12 @@
         with:
           # Ref: https://github.com/uraimo/run-on-arch-action/issues/55
           env: |
-<<<<<<< HEAD
             GITHUB_WORKFLOW: release
-=======
-            GITHUB_WORKFLOW: build
->>>>>>> 0700cbb3
           githubToken: ${{ github.token }} # To cache image
           arch: ${{ matrix.architecture }}
           distro: ubuntu18.04 # Standalone executable should be built on minimum supported OS
           dockerRunArgs: --volume "${PWD}/repo:/repo"
-<<<<<<< HEAD
-          install: |
-            # Installing Python 3.10 from the Deadsnakes repo raises errors
-=======
           install: | # Installing Python 3.10 from the Deadsnakes repo raises errors
->>>>>>> 0700cbb3
             apt update
             apt -y install zlib1g-dev python3.8 python3.8-dev python3.8-distutils python3-pip
             python3.8 -m pip install -U pip setuptools wheel
@@ -268,12 +259,7 @@
         with: # 3.8 is used for Win7 support
           python-version: "3.8"
       - name: Install Requirements
-<<<<<<< HEAD
-        run: |
-          # Custom pyinstaller built with https://github.com/yt-dlp/pyinstaller-builds
-=======
         run: | # Custom pyinstaller built with https://github.com/yt-dlp/pyinstaller-builds
->>>>>>> 0700cbb3
           python -m pip install -U pip setuptools wheel py2exe
           pip install -U "https://yt-dlp.github.io/Pyinstaller-Builds/x86_64/pyinstaller-5.8.0-py3-none-any.whl" -r requirements.txt
 
@@ -349,11 +335,7 @@
         run: |
           cat >> _update_spec << EOF
           # This file is used for regulating self-update
-<<<<<<< HEAD
-          lock 2022.07.18 .+ Python 3.6
-=======
           lock 2022.08.18.36 .+ Python 3.6
->>>>>>> 0700cbb3
           EOF
 
       - name: Sign checksum files
