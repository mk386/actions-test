<!-- MANPAGE: BEGIN EXCLUDED SECTION -->
<div align="center">

[![YT-DLP](https://raw.githubusercontent.com/yt-dlp/yt-dlp/master/.github/banner.svg)](#readme)

[![Release version](https://img.shields.io/github/v/release/yt-dlp/yt-dlp?color=brightgreen&label=Download&style=for-the-badge)](#installation "Installation")
[![PyPi](https://img.shields.io/badge/-PyPi-blue.svg?logo=pypi&labelColor=555555&style=for-the-badge)](https://pypi.org/project/yt-dlp "PyPi")
[![Donate](https://img.shields.io/badge/_-Donate-red.svg?logo=githubsponsors&labelColor=555555&style=for-the-badge)](Collaborators.md#collaborators "Donate")
[![Matrix](https://img.shields.io/matrix/yt-dlp:matrix.org?color=brightgreen&labelColor=555555&label=&logo=element&style=for-the-badge)](https://matrix.to/#/#yt-dlp:matrix.org "Matrix")
[![Discord](https://img.shields.io/discord/807245652072857610?color=blue&labelColor=555555&label=&logo=discord&style=for-the-badge)](https://discord.gg/H5MNcFW63r "Discord")
[![Supported Sites](https://img.shields.io/badge/-Supported_Sites-brightgreen.svg?style=for-the-badge)](supportedsites.md "Supported Sites")
[![License: Unlicense](https://img.shields.io/badge/-Unlicense-blue.svg?style=for-the-badge)](LICENSE "License")
[![CI Status](https://img.shields.io/github/actions/workflow/status/yt-dlp/yt-dlp/core.yml?branch=master&label=Tests&style=for-the-badge)](https://github.com/yt-dlp/yt-dlp/actions "CI Status")
[![Commits](https://img.shields.io/github/commit-activity/m/yt-dlp/yt-dlp?label=commits&style=for-the-badge)](https://github.com/yt-dlp/yt-dlp/commits "Commit History")
[![Last Commit](https://img.shields.io/github/last-commit/yt-dlp/yt-dlp/master?label=&style=for-the-badge&display_timestamp=committer)](https://github.com/yt-dlp/yt-dlp/commits "Commit History")

</div>
<!-- MANPAGE: END EXCLUDED SECTION -->

yt-dlp is a [youtube-dl](https://github.com/ytdl-org/youtube-dl) fork based on the now inactive [youtube-dlc](https://github.com/blackjack4494/yt-dlc). The main focus of this project is adding new features and patches while also keeping up to date with the original project

<!-- MANPAGE: MOVE "USAGE AND OPTIONS" SECTION HERE -->

<!-- MANPAGE: BEGIN EXCLUDED SECTION -->
* [NEW FEATURES](#new-features)
    * [Differences in default behavior](#differences-in-default-behavior)
* [INSTALLATION](#installation)
    * [Detailed instructions](https://github.com/yt-dlp/yt-dlp/wiki/Installation)
    * [Update](#update)
    * [Release Files](#release-files)
    * [Dependencies](#dependencies)
    * [Compile](#compile)
* [USAGE AND OPTIONS](#usage-and-options)
    * [General Options](#general-options)
    * [Network Options](#network-options)
    * [Geo-restriction](#geo-restriction)
    * [Video Selection](#video-selection)
    * [Download Options](#download-options)
    * [Filesystem Options](#filesystem-options)
    * [Thumbnail Options](#thumbnail-options)
    * [Internet Shortcut Options](#internet-shortcut-options)
    * [Verbosity and Simulation Options](#verbosity-and-simulation-options)
    * [Workarounds](#workarounds)
    * [Video Format Options](#video-format-options)
    * [Subtitle Options](#subtitle-options)
    * [Authentication Options](#authentication-options)
    * [Post-processing Options](#post-processing-options)
    * [SponsorBlock Options](#sponsorblock-options)
    * [Extractor Options](#extractor-options)
* [CONFIGURATION](#configuration)
    * [Configuration file encoding](#configuration-file-encoding)
    * [Authentication with .netrc file](#authentication-with-netrc-file)
    * [Notes about environment variables](#notes-about-environment-variables)
* [OUTPUT TEMPLATE](#output-template)
    * [Output template examples](#output-template-examples)
* [FORMAT SELECTION](#format-selection)
    * [Filtering Formats](#filtering-formats)
    * [Sorting Formats](#sorting-formats)
    * [Format Selection examples](#format-selection-examples)
* [MODIFYING METADATA](#modifying-metadata)
    * [Modifying metadata examples](#modifying-metadata-examples)
* [EXTRACTOR ARGUMENTS](#extractor-arguments)
* [PLUGINS](#plugins)
    * [Installing Plugins](#installing-plugins)
    * [Developing Plugins](#developing-plugins)
* [EMBEDDING YT-DLP](#embedding-yt-dlp)
    * [Embedding examples](#embedding-examples)
* [DEPRECATED OPTIONS](#deprecated-options)
* [CONTRIBUTING](CONTRIBUTING.md#contributing-to-yt-dlp)
    * [Opening an Issue](CONTRIBUTING.md#opening-an-issue)
    * [Developer Instructions](CONTRIBUTING.md#developer-instructions)
* [WIKI](https://github.com/yt-dlp/yt-dlp/wiki)
    * [FAQ](https://github.com/yt-dlp/yt-dlp/wiki/FAQ)
<!-- MANPAGE: END EXCLUDED SECTION -->


# NEW FEATURES

* Merged with **youtube-dl v2021.12.17+ [commit/2dd6c6e](https://github.com/ytdl-org/youtube-dl/commit/2dd6c6e)** ([exceptions](https://github.com/yt-dlp/yt-dlp/issues/21)) and **youtube-dlc v2020.11.11-3+ [commit/f9401f2](https://github.com/blackjack4494/yt-dlc/commit/f9401f2a91987068139c5f757b12fc711d4c0cee)**: You get all the features and patches of [youtube-dlc](https://github.com/blackjack4494/yt-dlc) in addition to the latest [youtube-dl](https://github.com/ytdl-org/youtube-dl)

* **[SponsorBlock Integration](#sponsorblock-options)**: You can mark/remove sponsor sections in YouTube videos by utilizing the [SponsorBlock](https://sponsor.ajay.app) API

* **[Format Sorting](#sorting-formats)**: The default format sorting options have been changed so that higher resolution and better codecs will be now preferred instead of simply using larger bitrate. Furthermore, you can now specify the sort order using `-S`. This allows for much easier format selection than what is possible by simply using `--format` ([examples](#format-selection-examples))

* **Merged with animelover1984/youtube-dl**: You get most of the features and improvements from [animelover1984/youtube-dl](https://github.com/animelover1984/youtube-dl) including `--write-comments`, `BiliBiliSearch`, `BilibiliChannel`, Embedding thumbnail in mp4/ogg/opus, playlist infojson etc. Note that NicoNico livestreams are not available. See [#31](https://github.com/yt-dlp/yt-dlp/pull/31) for details.

* **YouTube improvements**:
    * Supports Clips, Stories (`ytstories:<channel UCID>`), Search (including filters)**\***, YouTube Music Search, Channel-specific search, Search prefixes (`ytsearch:`, `ytsearchdate:`)**\***, Mixes, YouTube Music Albums/Channels ([except self-uploaded music](https://github.com/yt-dlp/yt-dlp/issues/723)), and Feeds (`:ytfav`, `:ytwatchlater`, `:ytsubs`, `:ythistory`, `:ytrec`, `:ytnotif`)
    * Fix for [n-sig based throttling](https://github.com/ytdl-org/youtube-dl/issues/29326) **\***
    * Supports some (but not all) age-gated content without cookies
    * Download livestreams from the start using `--live-from-start` (*experimental*)
    * `255kbps` audio is extracted (if available) from YouTube Music when premium cookies are given
    * Channel URLs download all uploads of the channel, including shorts and live

* **Cookies from browser**: Cookies can be automatically extracted from all major web browsers using `--cookies-from-browser BROWSER[+KEYRING][:PROFILE][::CONTAINER]`

* **Download time range**: Videos can be downloaded partially based on either timestamps or chapters using `--download-sections`

* **Split video by chapters**: Videos can be split into multiple files based on chapters using `--split-chapters`

* **Multi-threaded fragment downloads**: Download multiple fragments of m3u8/mpd videos in parallel. Use `--concurrent-fragments` (`-N`) option to set the number of threads used

* **Aria2c with HLS/DASH**: You can use `aria2c` as the external downloader for DASH(mpd) and HLS(m3u8) formats

* **New and fixed extractors**: Many new extractors have been added and a lot of existing ones have been fixed. See the [changelog](Changelog.md) or the [list of supported sites](supportedsites.md)

* **New MSOs**: Philo, Spectrum, SlingTV, Cablevision, RCN etc.

* **Subtitle extraction from manifests**: Subtitles can be extracted from streaming media manifests. See [commit/be6202f](https://github.com/yt-dlp/yt-dlp/commit/be6202f12b97858b9d716e608394b51065d0419f) for details

* **Multiple paths and output templates**: You can give different [output templates](#output-template) and download paths for different types of files. You can also set a temporary path where intermediary files are downloaded to using `--paths` (`-P`)

* **Portable Configuration**: Configuration files are automatically loaded from the home and root directories. See [CONFIGURATION](#configuration) for details

* **Output template improvements**: Output templates can now have date-time formatting, numeric offsets, object traversal etc. See [output template](#output-template) for details. Even more advanced operations can also be done with the help of `--parse-metadata` and `--replace-in-metadata`

* **Other new options**: Many new options have been added such as `--alias`, `--print`, `--concat-playlist`, `--wait-for-video`, `--retry-sleep`, `--sleep-requests`, `--convert-thumbnails`, `--force-download-archive`, `--force-overwrites`, `--break-on-reject` etc

* **Improvements**: Regex and other operators in `--format`/`--match-filter`, multiple `--postprocessor-args` and `--downloader-args`, faster archive checking, more [format selection options](#format-selection), merge multi-video/audio, multiple `--config-locations`, `--exec` at different stages, etc

* **Plugins**: Extractors and PostProcessors can be loaded from an external file. See [plugins](#plugins) for details

* **Self-updater**: The releases can be updated using `yt-dlp -U` with [automated nightly builds](#update-channels)

See [changelog](Changelog.md) or [commits](https://github.com/yt-dlp/yt-dlp/commits) for the full list of changes

Features marked with a **\*** have been back-ported to youtube-dl

### Differences in default behavior

Some of yt-dlp's default options are different from that of youtube-dl and youtube-dlc:

* yt-dlp supports only [Python 3.7+](## "Windows 7"), and *may* remove support for more versions as they [become EOL](https://devguide.python.org/versions/#python-release-cycle); while [youtube-dl still supports Python 2.6+ and 3.2+](https://github.com/ytdl-org/youtube-dl/issues/30568#issue-1118238743)
* The options `--auto-number` (`-A`), `--title` (`-t`) and `--literal` (`-l`), no longer work. See [removed options](#Removed) for details
* `avconv` is not supported as an alternative to `ffmpeg`
* yt-dlp stores config files in slightly different locations to youtube-dl. See [CONFIGURATION](#configuration) for a list of correct locations
* The default [output template](#output-template) is `%(title)s [%(id)s].%(ext)s`. There is no real reason for this change. This was changed before yt-dlp was ever made public and now there are no plans to change it back to `%(title)s-%(id)s.%(ext)s`. Instead, you may use `--compat-options filename`
* The default [format sorting](#sorting-formats) is different from youtube-dl and prefers higher resolution and better codecs rather than higher bitrates. You can use the `--format-sort` option to change this to any order you prefer, or use `--compat-options format-sort` to use youtube-dl's sorting order
* The default format selector is `bv*+ba/b`. This means that if a combined video + audio format that is better than the best video-only format is found, the former will be preferred. Use `-f bv+ba/b` or `--compat-options format-spec` to revert this
* Unlike youtube-dlc, yt-dlp does not allow merging multiple audio/video streams into one file by default (since this conflicts with the use of `-f bv*+ba`). If needed, this feature must be enabled using `--audio-multistreams` and `--video-multistreams`. You can also use `--compat-options multistreams` to enable both
* `--no-abort-on-error` is enabled by default. Use `--abort-on-error` or `--compat-options abort-on-error` to abort on errors instead
* When writing metadata files such as thumbnails, description or infojson, the same information (if available) is also written for playlists. Use `--no-write-playlist-metafiles` or `--compat-options no-playlist-metafiles` to not write these files
* `--add-metadata` attaches the `infojson` to `mkv` files in addition to writing the metadata when used with `--write-info-json`. Use `--no-embed-info-json` or `--compat-options no-attach-info-json` to revert this
* Some metadata are embedded into different fields when using `--add-metadata` as compared to youtube-dl. Most notably, `comment` field contains the `webpage_url` and `synopsis` contains the `description`. You can [use `--parse-metadata`](#modifying-metadata) to modify this to your liking or use `--compat-options embed-metadata` to revert this
* `playlist_index` behaves differently when used with options like `--playlist-reverse` and `--playlist-items`. See [#302](https://github.com/yt-dlp/yt-dlp/issues/302) for details. You can use `--compat-options playlist-index` if you want to keep the earlier behavior
* The output of `-F` is listed in a new format. Use `--compat-options list-formats` to revert this
* Live chats (if available) are considered as subtitles. Use `--sub-langs all,-live_chat` to download all subtitles except live chat. You can also use `--compat-options no-live-chat` to prevent any live chat/danmaku from downloading
* YouTube channel URLs download all uploads of the channel. To download only the videos in a specific tab, pass the tab's URL. If the channel does not show the requested tab, an error will be raised. Also, `/live` URLs raise an error if there are no live videos instead of silently downloading the entire channel. You may use `--compat-options no-youtube-channel-redirect` to revert all these redirections
* Unavailable videos are also listed for YouTube playlists. Use `--compat-options no-youtube-unavailable-videos` to remove this
* The upload dates extracted from YouTube are in UTC [when available](https://github.com/yt-dlp/yt-dlp/blob/89e4d86171c7b7c997c77d4714542e0383bf0db0/yt_dlp/extractor/youtube.py#L3898-L3900). Use `--compat-options no-youtube-prefer-utc-upload-date` to prefer the non-UTC upload date.
* If `ffmpeg` is used as the downloader, the downloading and merging of formats happen in a single step when possible. Use `--compat-options no-direct-merge` to revert this
* Thumbnail embedding in `mp4` is done with mutagen if possible. Use `--compat-options embed-thumbnail-atomicparsley` to force the use of AtomicParsley instead
* Some private fields such as filenames are removed by default from the infojson. Use `--no-clean-infojson` or `--compat-options no-clean-infojson` to revert this
* When `--embed-subs` and `--write-subs` are used together, the subtitles are written to disk and also embedded in the media file. You can use just `--embed-subs` to embed the subs and automatically delete the separate file. See [#630 (comment)](https://github.com/yt-dlp/yt-dlp/issues/630#issuecomment-893659460) for more info. `--compat-options no-keep-subs` can be used to revert this
* `certifi` will be used for SSL root certificates, if installed. If you want to use system certificates (e.g. self-signed), use `--compat-options no-certifi`
* yt-dlp's sanitization of invalid characters in filenames is different/smarter than in youtube-dl. You can use `--compat-options filename-sanitization` to revert to youtube-dl's behavior
* yt-dlp tries to parse the external downloader outputs into the standard progress output if possible (Currently implemented: [~~aria2c~~](https://github.com/yt-dlp/yt-dlp/issues/5931)). You can use `--compat-options no-external-downloader-progress` to get the downloader output as-is

For ease of use, a few more compat options are available:

* `--compat-options all`: Use all compat options (Do NOT use)
* `--compat-options youtube-dl`: Same as `--compat-options all,-multistreams`
* `--compat-options youtube-dlc`: Same as `--compat-options all,-no-live-chat,-no-youtube-channel-redirect`
* `--compat-options 2021`: Same as `--compat-options 2022,no-certifi,filename-sanitization,no-youtube-prefer-utc-upload-date`
* `--compat-options 2022`: Same as `--compat-options no-external-downloader-progress`. Use this to enable all future compat options


# INSTALLATION

<!-- MANPAGE: BEGIN EXCLUDED SECTION -->
[![Windows](https://img.shields.io/badge/-Windows_x64-blue.svg?style=for-the-badge&logo=windows)](https://github.com/yt-dlp/yt-dlp/releases/latest/download/yt-dlp.exe)
[![Unix](https://img.shields.io/badge/-Linux/BSD-red.svg?style=for-the-badge&logo=linux)](https://github.com/yt-dlp/yt-dlp/releases/latest/download/yt-dlp)
[![MacOS](https://img.shields.io/badge/-MacOS-lightblue.svg?style=for-the-badge&logo=apple)](https://github.com/yt-dlp/yt-dlp/releases/latest/download/yt-dlp_macos)
[![PyPi](https://img.shields.io/badge/-PyPi-blue.svg?logo=pypi&labelColor=555555&style=for-the-badge)](https://pypi.org/project/yt-dlp)
[![Source Tarball](https://img.shields.io/badge/-Source_tar-green.svg?style=for-the-badge)](https://github.com/yt-dlp/yt-dlp/releases/latest/download/yt-dlp.tar.gz)
[![Other variants](https://img.shields.io/badge/-Other-grey.svg?style=for-the-badge)](#release-files)
[![All versions](https://img.shields.io/badge/-All_Versions-lightgrey.svg?style=for-the-badge)](https://github.com/yt-dlp/yt-dlp/releases)
<!-- MANPAGE: END EXCLUDED SECTION -->

You can install yt-dlp using [the binaries](#release-files), [PIP](https://pypi.org/project/yt-dlp) or one using a third-party package manager. See [the wiki](https://github.com/yt-dlp/yt-dlp/wiki/Installation) for detailed instructions


## UPDATE
You can use `yt-dlp -U` to update if you are using the [release binaries](#release-files)

If you [installed with PIP](https://github.com/yt-dlp/yt-dlp/wiki/Installation#with-pip), simply re-run the same command that was used to install the program

For other third-party package managers, see [the wiki](https://github.com/yt-dlp/yt-dlp/wiki/Installation#third-party-package-managers) or refer their documentation

<<<<<<< HEAD
=======
<a id="update-channels"/>

>>>>>>> 0700cbb3
There are currently two release channels for binaries, `stable` and `nightly`.
`stable` releases are what the program will update to by default, and have had many of their changes tested by users of the master branch.
`nightly` releases are built after each push to the master branch, and will have the most recent fixes and additions, but also have the potential for bugs.
The latest `nightly` is available as a [pre-release from this repository](https://github.com/yt-dlp/yt-dlp/releases/tag/nightly), and all `nightly` releases are [archived in their own repo](https://github.com/yt-dlp/yt-dlp-nightly-builds/releases).

When using `--update`/`-U`, a release binary will only update to its current channel.
This release channel can be changed by using the `--update-to` option. `--update-to` can also be used to upgrade or downgrade to specific tags from a channel.

Example usage:
* `yt-dlp --update-to nightly` change to `nightly` channel and update to its latest release
* `yt-dlp --update-to stable@2023.02.17` upgrade/downgrade to release to `stable` channel tag `2023.02.17`
* `yt-dlp --update-to 2023.01.06` upgrade/downgrade to tag `2023.01.06` if it exists on the current channel

<!-- MANPAGE: BEGIN EXCLUDED SECTION -->
## RELEASE FILES

#### Recommended

File|Description
:---|:---
[yt-dlp](https://github.com/yt-dlp/yt-dlp/releases/latest/download/yt-dlp)|Platform-independent [zipimport](https://docs.python.org/3/library/zipimport.html) binary. Needs Python (recommended for **Linux/BSD**)
[yt-dlp.exe](https://github.com/yt-dlp/yt-dlp/releases/latest/download/yt-dlp.exe)|Windows (Win7 SP1+) standalone x64 binary (recommended for **Windows**)
[yt-dlp_macos](https://github.com/yt-dlp/yt-dlp/releases/latest/download/yt-dlp_macos)|Universal MacOS (10.15+) standalone executable (recommended for **MacOS**)

#### Alternatives

File|Description
:---|:---
[yt-dlp_x86.exe](https://github.com/yt-dlp/yt-dlp/releases/latest/download/yt-dlp_x86.exe)|Windows (Vista SP2+) standalone x86 (32-bit) binary
[yt-dlp_min.exe](https://github.com/yt-dlp/yt-dlp/releases/latest/download/yt-dlp_min.exe)|Windows (Win7 SP1+) standalone x64 binary built with `py2exe`<br/> ([Not recommended](#standalone-py2exe-builds-windows))
[yt-dlp_linux](https://github.com/yt-dlp/yt-dlp/releases/latest/download/yt-dlp_linux)|Linux standalone x64 binary
[yt-dlp_linux.zip](https://github.com/yt-dlp/yt-dlp/releases/latest/download/yt-dlp_linux.zip)|Unpackaged Linux executable (no auto-update)
[yt-dlp_linux_armv7l](https://github.com/yt-dlp/yt-dlp/releases/latest/download/yt-dlp_linux_armv7l)|Linux standalone armv7l (32-bit) binary
[yt-dlp_linux_aarch64](https://github.com/yt-dlp/yt-dlp/releases/latest/download/yt-dlp_linux_aarch64)|Linux standalone aarch64 (64-bit) binary
[yt-dlp_win.zip](https://github.com/yt-dlp/yt-dlp/releases/latest/download/yt-dlp_win.zip)|Unpackaged Windows executable (no auto-update)
[yt-dlp_macos.zip](https://github.com/yt-dlp/yt-dlp/releases/latest/download/yt-dlp_macos.zip)|Unpackaged MacOS (10.15+) executable (no auto-update)
[yt-dlp_macos_legacy](https://github.com/yt-dlp/yt-dlp/releases/latest/download/yt-dlp_macos_legacy)|MacOS (10.9+) standalone x64 executable

#### Misc

File|Description
:---|:---
[yt-dlp.tar.gz](https://github.com/yt-dlp/yt-dlp/releases/latest/download/yt-dlp.tar.gz)|Source tarball
[SHA2-512SUMS](https://github.com/yt-dlp/yt-dlp/releases/latest/download/SHA2-512SUMS)|GNU-style SHA512 sums
[SHA2-512SUMS.sig](https://github.com/yt-dlp/yt-dlp/releases/latest/download/SHA2-512SUMS.sig)|GPG signature file for SHA512 sums
[SHA2-256SUMS](https://github.com/yt-dlp/yt-dlp/releases/latest/download/SHA2-256SUMS)|GNU-style SHA256 sums
[SHA2-256SUMS.sig](https://github.com/yt-dlp/yt-dlp/releases/latest/download/SHA2-256SUMS.sig)|GPG signature file for SHA256 sums

The public key that can be used to verify the GPG signatures is [available here](https://github.com/yt-dlp/yt-dlp/blob/master/public.key)
Example usage:
```
curl -L https://github.com/yt-dlp/yt-dlp/raw/master/public.key | gpg --import
gpg --verify SHA2-256SUMS.sig SHA2-256SUMS
gpg --verify SHA2-512SUMS.sig SHA2-512SUMS
```
<!-- MANPAGE: END EXCLUDED SECTION -->

**Note**: The manpages, shell completion files etc. are available inside the [source tarball](https://github.com/yt-dlp/yt-dlp/releases/latest/download/yt-dlp.tar.gz)

## DEPENDENCIES
Python versions 3.7+ (CPython and PyPy) are supported. Other versions and implementations may or may not work correctly.

<!-- Python 3.5+ uses VC++14 and it is already embedded in the binary created
<!x-- https://www.microsoft.com/en-us/download/details.aspx?id=26999 --x>
On windows, [Microsoft Visual C++ 2010 SP1 Redistributable Package (x86)](https://download.microsoft.com/download/1/6/5/165255E7-1014-4D0A-B094-B6A430A6BFFC/vcredist_x86.exe) is also necessary to run yt-dlp. You probably already have this, but if the executable throws an error due to missing `MSVCR100.dll` you need to install it manually.
-->

While all the other dependencies are optional, `ffmpeg` and `ffprobe` are highly recommended

### Strongly recommended

* [**ffmpeg** and **ffprobe**](https://www.ffmpeg.org) - Required for [merging separate video and audio files](#format-selection) as well as for various [post-processing](#post-processing-options) tasks. License [depends on the build](https://www.ffmpeg.org/legal.html)

    There are bugs in ffmpeg that causes various issues when used alongside yt-dlp. Since ffmpeg is such an important dependency, we provide [custom builds](https://github.com/yt-dlp/FFmpeg-Builds#ffmpeg-static-auto-builds) with patches for some of these issues at [yt-dlp/FFmpeg-Builds](https://github.com/yt-dlp/FFmpeg-Builds). See [the readme](https://github.com/yt-dlp/FFmpeg-Builds#patches-applied) for details on the specific issues solved by these builds
    
    **Important**: What you need is ffmpeg *binary*, **NOT** [the python package of the same name](https://pypi.org/project/ffmpeg)

### Networking
* [**certifi**](https://github.com/certifi/python-certifi)\* - Provides Mozilla's root certificate bundle. Licensed under [MPLv2](https://github.com/certifi/python-certifi/blob/master/LICENSE)
* [**brotli**](https://github.com/google/brotli)\* or [**brotlicffi**](https://github.com/python-hyper/brotlicffi) - [Brotli](https://en.wikipedia.org/wiki/Brotli) content encoding support. Both licensed under MIT <sup>[1](https://github.com/google/brotli/blob/master/LICENSE) [2](https://github.com/python-hyper/brotlicffi/blob/master/LICENSE) </sup>
* [**websockets**](https://github.com/aaugustin/websockets)\* - For downloading over websocket. Licensed under [BSD-3-Clause](https://github.com/aaugustin/websockets/blob/main/LICENSE)

### Metadata

* [**mutagen**](https://github.com/quodlibet/mutagen)\* - For `--embed-thumbnail` in certain formats. Licensed under [GPLv2+](https://github.com/quodlibet/mutagen/blob/master/COPYING)
* [**AtomicParsley**](https://github.com/wez/atomicparsley) - For `--embed-thumbnail` in `mp4`/`m4a` files when `mutagen`/`ffmpeg` cannot. Licensed under [GPLv2+](https://github.com/wez/atomicparsley/blob/master/COPYING)
* [**xattr**](https://github.com/xattr/xattr), [**pyxattr**](https://github.com/iustin/pyxattr) or [**setfattr**](http://savannah.nongnu.org/projects/attr) - For writing xattr metadata (`--xattr`) on **Linux**. Licensed under [MIT](https://github.com/xattr/xattr/blob/master/LICENSE.txt), [LGPL2.1](https://github.com/iustin/pyxattr/blob/master/COPYING) and [GPLv2+](http://git.savannah.nongnu.org/cgit/attr.git/tree/doc/COPYING) respectively

### Misc

* [**pycryptodomex**](https://github.com/Legrandin/pycryptodome)\* - For decrypting AES-128 HLS streams and various other data. Licensed under [BSD-2-Clause](https://github.com/Legrandin/pycryptodome/blob/master/LICENSE.rst)
* [**phantomjs**](https://github.com/ariya/phantomjs) - Used in extractors where javascript needs to be run. Licensed under [BSD-3-Clause](https://github.com/ariya/phantomjs/blob/master/LICENSE.BSD)
* [**secretstorage**](https://github.com/mitya57/secretstorage) - For `--cookies-from-browser` to access the **Gnome** keyring while decrypting cookies of **Chromium**-based browsers on **Linux**. Licensed under [BSD-3-Clause](https://github.com/mitya57/secretstorage/blob/master/LICENSE)
* Any external downloader that you want to use with `--downloader`

### Deprecated

* [**avconv** and **avprobe**](https://www.libav.org) - Now **deprecated** alternative to ffmpeg. License [depends on the build](https://libav.org/legal)
* [**sponskrub**](https://github.com/faissaloo/SponSkrub) - For using the now **deprecated** [sponskrub options](#sponskrub-options). Licensed under [GPLv3+](https://github.com/faissaloo/SponSkrub/blob/master/LICENCE.md)
* [**rtmpdump**](http://rtmpdump.mplayerhq.hu) - For downloading `rtmp` streams. ffmpeg can be used instead with `--downloader ffmpeg`. Licensed under [GPLv2+](http://rtmpdump.mplayerhq.hu)
* [**mplayer**](http://mplayerhq.hu/design7/info.html) or [**mpv**](https://mpv.io) - For downloading `rstp`/`mms` streams. ffmpeg can be used instead with `--downloader ffmpeg`. Licensed under [GPLv2+](https://github.com/mpv-player/mpv/blob/master/Copyright)

To use or redistribute the dependencies, you must agree to their respective licensing terms.

The standalone release binaries are built with the Python interpreter and the packages marked with **\*** included.

If you do not have the necessary dependencies for a task you are attempting, yt-dlp will warn you. All the currently available dependencies are visible at the top of the `--verbose` output


## COMPILE

### Standalone PyInstaller Builds
To build the standalone executable, you must have Python and `pyinstaller` (plus any of yt-dlp's [optional dependencies](#dependencies) if needed). Once you have all the necessary dependencies installed, simply run `pyinst.py`. The executable will be built for the same architecture (x86/ARM, 32/64 bit) as the Python used.

    python3 -m pip install -U pyinstaller -r requirements.txt
    python3 devscripts/make_lazy_extractors.py
    python3 pyinst.py

On some systems, you may need to use `py` or `python` instead of `python3`.

`pyinst.py` accepts any arguments that can be passed to `pyinstaller`, such as `--onefile/-F` or `--onedir/-D`, which is further [documented here](https://pyinstaller.org/en/stable/usage.html#what-to-generate).

**Note**: Pyinstaller versions below 4.4 [do not support](https://github.com/pyinstaller/pyinstaller#requirements-and-tested-platforms) Python installed from the Windows store without using a virtual environment.

**Important**: Running `pyinstaller` directly **without** using `pyinst.py` is **not** officially supported. This may or may not work correctly.

### Platform-independent Binary (UNIX)
You will need the build tools `python` (3.7+), `zip`, `make` (GNU), `pandoc`\* and `pytest`\*.

After installing these, simply run `make`.

You can also run `make yt-dlp` instead to compile only the binary without updating any of the additional files. (The build tools marked with **\*** are not needed for this)

### Standalone Py2Exe Builds (Windows)

While we provide the option to build with [py2exe](https://www.py2exe.org), it is recommended to build [using PyInstaller](#standalone-pyinstaller-builds) instead since the py2exe builds **cannot contain `pycryptodomex`/`certifi` and needs VC++14** on the target computer to run.

If you wish to build it anyway, install Python and py2exe, and then simply run `setup.py py2exe`

    py -m pip install -U py2exe -r requirements.txt
    py devscripts/make_lazy_extractors.py
    py setup.py py2exe

### Related scripts

* **`devscripts/update-version.py`** - Update the version number based on current date.
* **`devscripts/set-variant.py`** - Set the build variant of the executable.
* **`devscripts/make_changelog.py`** - Create a markdown changelog using short commit messages and update `CONTRIBUTORS` file.
* **`devscripts/make_lazy_extractors.py`** - Create lazy extractors. Running this before building the binaries (any variant) will improve their startup performance. Set the environment variable `YTDLP_NO_LAZY_EXTRACTORS=1` if you wish to forcefully disable lazy extractor loading.
* **`devscripts/make_changelog.py`** - Create a markdown changelog using short commit messages. It can also update the `CONTRIBUTORS` file to add new contributors from these commits.
For more info see `make_changelog.py --help`.

<<<<<<< HEAD
### Forking the project
If you fork the project on GitHub, you can run your fork's [build workflow](.github/workflows/build.yml) to automatically build the selected version(s) as artifacts. Alternatively, you can run the [release workflow](.github/workflows/release.yml) or enable the [nightly workflow](.github/workflows/release-nightly.yml) to create full (pre-)releases. These can be configured in the following way:

```yml
vars.PUSH_VERSION_COMMIT: Push a version update commit to master during release workflow
vars.BUILD_NIGHTLY: Create a nightly release on every push to master branch
secrets.GPG_SIGNING_KEY: Private GPG key used for signing SHA files

# Both need to be set to push build to archive repo as release:
vars.ARCHIVE_REPO: Repository for archiving pre-releases, e.g. `yt-dlp/yt-dlp-nightly-builds`
secrets.ARCHIVE_REPO_TOKEN: Personal Access Token with contents:write permission for archive repo

# Publish to PyPI
secrets.PYPI_TOKEN: Token for PyPI

# Push to Homebrew taps repository (requires publish to PyPI)
secrets.BREW_TOKEN: Private deploy key for Homebrew taps repo
# Note: the brew workflow step and `update-formulae.py` are tailored specifically to yt-dlp
```
Additionally, you may want to add a channel for your repository in `yt_dlp.update.UPDATE_SOURCES` to make `--update-to`/`-U` compatible with your fork.
=======
Note: See their `--help` for more info.

### Forking the project
If you fork the project on GitHub, you can run your fork's [build workflow](.github/workflows/build.yml) to automatically build the selected version(s) as artifacts. Alternatively, you can run the [release workflow](.github/workflows/release.yml) or enable the [nightly workflow](.github/workflows/release-nightly.yml) to create full (pre-)releases.
>>>>>>> 0700cbb3

# USAGE AND OPTIONS

<!-- MANPAGE: BEGIN EXCLUDED SECTION -->
    yt-dlp [OPTIONS] [--] URL [URL...]

`Ctrl+F` is your friend :D
<!-- MANPAGE: END EXCLUDED SECTION -->

<!-- Auto generated -->
## General Options:
    -h, --help                      Print this help text and exit
    --version                       Print program version and exit
    -U, --update                    Update this program to the latest version
    --no-update                     Do not check for updates (default)
<<<<<<< HEAD
    --update-to TARGET              Upgrade/downgrade this program to a
                                    specific version. TARGET can be either a
                                    channel, a tag, or `channel@tag`. If TARGET
                                    is `tag`, try to update to `tag` within
                                    current channel. If TARGET is `channel`, try
                                    to update to latest release from the given
                                    channel. `@` can be appended to a tag-less
                                    channel or prepended to a channel-less tag.
                                    Supported channels: stable, nightly
=======
    --update-to [CHANNEL]@[TAG]     Upgrade/downgrade to a specific version.
                                    CHANNEL and TAG defaults to 'stable' and
                                    "latest" respectively if ommited; See
                                    "UPDATE" for details. Supported channels:
                                    stable, nightly
>>>>>>> 0700cbb3
    -i, --ignore-errors             Ignore download and postprocessing errors.
                                    The download will be considered successful
                                    even if the postprocessing fails
    --no-abort-on-error             Continue with next video on download errors;
                                    e.g. to skip unavailable videos in a
                                    playlist (default)
    --abort-on-error                Abort downloading of further videos if an
                                    error occurs (Alias: --no-ignore-errors)
    --dump-user-agent               Display the current user-agent and exit
    --list-extractors               List all supported extractors and exit
    --extractor-descriptions        Output descriptions of all supported
                                    extractors and exit
    --use-extractors NAMES          Extractor names to use separated by commas.
                                    You can also use regexes, "all", "default"
                                    and "end" (end URL matching); e.g. --ies
                                    "holodex.*,end,youtube". Prefix the name
                                    with a "-" to exclude it, e.g. --ies
                                    default,-generic. Use --list-extractors for
                                    a list of extractor names. (Alias: --ies)
    --default-search PREFIX         Use this prefix for unqualified URLs. E.g.
                                    "gvsearch2:python" downloads two videos from
                                    google videos for the search term "python".
                                    Use the value "auto" to let yt-dlp guess
                                    ("auto_warning" to emit a warning when
                                    guessing). "error" just throws an error. The
                                    default value "fixup_error" repairs broken
                                    URLs, but emits an error if this is not
                                    possible instead of searching
    --ignore-config                 Don't load any more configuration files
                                    except those given by --config-locations.
                                    For backward compatibility, if this option
                                    is found inside the system configuration
                                    file, the user configuration is not loaded.
                                    (Alias: --no-config)
    --no-config-locations           Do not load any custom configuration files
                                    (default). When given inside a configuration
                                    file, ignore all previous --config-locations
                                    defined in the current file
    --config-locations PATH         Location of the main configuration file;
                                    either the path to the config or its
                                    containing directory ("-" for stdin). Can be
                                    used multiple times and inside other
                                    configuration files
    --flat-playlist                 Do not extract the videos of a playlist,
                                    only list them
    --no-flat-playlist              Extract the videos of a playlist
    --live-from-start               Download livestreams from the start.
                                    Currently only supported for YouTube
                                    (Experimental)
    --no-live-from-start            Download livestreams from the current time
                                    (default)
    --wait-for-video MIN[-MAX]      Wait for scheduled streams to become
                                    available. Pass the minimum number of
                                    seconds (or range) to wait between retries
    --no-wait-for-video             Do not wait for scheduled streams (default)
    --mark-watched                  Mark videos watched (even with --simulate)
    --no-mark-watched               Do not mark videos watched (default)
    --no-colors                     Do not emit color codes in output (Alias:
                                    --no-colours)
    --compat-options OPTS           Options that can help keep compatibility
                                    with youtube-dl or youtube-dlc
                                    configurations by reverting some of the
                                    changes made in yt-dlp. See "Differences in
                                    default behavior" for details
    --alias ALIASES OPTIONS         Create aliases for an option string. Unless
                                    an alias starts with a dash "-", it is
                                    prefixed with "--". Arguments are parsed
                                    according to the Python string formatting
                                    mini-language. E.g. --alias get-audio,-X
                                    "-S=aext:{0},abr -x --audio-format {0}"
                                    creates options "--get-audio" and "-X" that
                                    takes an argument (ARG0) and expands to
                                    "-S=aext:ARG0,abr -x --audio-format ARG0".
                                    All defined aliases are listed in the --help
                                    output. Alias options can trigger more
                                    aliases; so be careful to avoid defining
                                    recursive options. As a safety measure, each
                                    alias may be triggered a maximum of 100
                                    times. This option can be used multiple times

## Network Options:
    --proxy URL                     Use the specified HTTP/HTTPS/SOCKS proxy. To
                                    enable SOCKS proxy, specify a proper scheme,
                                    e.g. socks5://user:pass@127.0.0.1:1080/.
                                    Pass in an empty string (--proxy "") for
                                    direct connection
    --socket-timeout SECONDS        Time to wait before giving up, in seconds
    --source-address IP             Client-side IP address to bind to
    -4, --force-ipv4                Make all connections via IPv4
    -6, --force-ipv6                Make all connections via IPv6
    --enable-file-urls              Enable file:// URLs. This is disabled by
                                    default for security reasons.

## Geo-restriction:
    --geo-verification-proxy URL    Use this proxy to verify the IP address for
                                    some geo-restricted sites. The default proxy
                                    specified by --proxy (or none, if the option
                                    is not present) is used for the actual
                                    downloading
    --geo-bypass                    Bypass geographic restriction via faking
                                    X-Forwarded-For HTTP header (default)
    --no-geo-bypass                 Do not bypass geographic restriction via
                                    faking X-Forwarded-For HTTP header
    --geo-bypass-country CODE       Force bypass geographic restriction with
                                    explicitly provided two-letter ISO 3166-2
                                    country code
    --geo-bypass-ip-block IP_BLOCK  Force bypass geographic restriction with
                                    explicitly provided IP block in CIDR notation

## Video Selection:
    -I, --playlist-items ITEM_SPEC  Comma separated playlist_index of the items
                                    to download. You can specify a range using
                                    "[START]:[STOP][:STEP]". For backward
                                    compatibility, START-STOP is also supported.
                                    Use negative indices to count from the right
                                    and negative STEP to download in reverse
                                    order. E.g. "-I 1:3,7,-5::2" used on a
                                    playlist of size 15 will download the items
                                    at index 1,2,3,7,11,13,15
    --min-filesize SIZE             Abort download if filesize is smaller than
                                    SIZE, e.g. 50k or 44.6M
    --max-filesize SIZE             Abort download if filesize is larger than
                                    SIZE, e.g. 50k or 44.6M
    --date DATE                     Download only videos uploaded on this date.
                                    The date can be "YYYYMMDD" or in the format 
                                    [now|today|yesterday][-N[day|week|month|year]].
                                    E.g. "--date today-2weeks" downloads only
                                    videos uploaded on the same day two weeks ago
    --datebefore DATE               Download only videos uploaded on or before
                                    this date. The date formats accepted is the
                                    same as --date
    --dateafter DATE                Download only videos uploaded on or after
                                    this date. The date formats accepted is the
                                    same as --date
    --match-filters FILTER          Generic video filter. Any "OUTPUT TEMPLATE"
                                    field can be compared with a number or a
                                    string using the operators defined in
                                    "Filtering Formats". You can also simply
                                    specify a field to match if the field is
                                    present, use "!field" to check if the field
                                    is not present, and "&" to check multiple
                                    conditions. Use a "\" to escape "&" or
                                    quotes if needed. If used multiple times,
                                    the filter matches if atleast one of the
                                    conditions are met. E.g. --match-filter
                                    !is_live --match-filter "like_count>?100 &
                                    description~='(?i)\bcats \& dogs\b'" matches
                                    only videos that are not live OR those that
                                    have a like count more than 100 (or the like
                                    field is not available) and also has a
                                    description that contains the phrase "cats &
                                    dogs" (caseless). Use "--match-filter -" to
                                    interactively ask whether to download each
                                    video
    --no-match-filter               Do not use generic video filter (default)
    --no-playlist                   Download only the video, if the URL refers
                                    to a video and a playlist
    --yes-playlist                  Download the playlist, if the URL refers to
                                    a video and a playlist
    --age-limit YEARS               Download only videos suitable for the given
                                    age
    --download-archive FILE         Download only videos not listed in the
                                    archive file. Record the IDs of all
                                    downloaded videos in it
    --no-download-archive           Do not use archive file (default)
    --max-downloads NUMBER          Abort after downloading NUMBER files
    --break-on-existing             Stop the download process when encountering
                                    a file that is in the archive
    --break-on-reject               Stop the download process when encountering
                                    a file that has been filtered out
    --break-per-input               Alters --max-downloads, --break-on-existing,
                                    --break-on-reject, and autonumber to reset
                                    per input URL
    --no-break-per-input            --break-on-existing and similar options
                                    terminates the entire download queue
    --skip-playlist-after-errors N  Number of allowed failures until the rest of
                                    the playlist is skipped

## Download Options:
    -N, --concurrent-fragments N    Number of fragments of a dash/hlsnative
                                    video that should be downloaded concurrently
                                    (default is 1)
    -r, --limit-rate RATE           Maximum download rate in bytes per second,
                                    e.g. 50K or 4.2M
    --throttled-rate RATE           Minimum download rate in bytes per second
                                    below which throttling is assumed and the
                                    video data is re-extracted, e.g. 100K
    -R, --retries RETRIES           Number of retries (default is 10), or
                                    "infinite"
    --file-access-retries RETRIES   Number of times to retry on file access
                                    error (default is 3), or "infinite"
    --fragment-retries RETRIES      Number of retries for a fragment (default is
                                    10), or "infinite" (DASH, hlsnative and ISM)
    --retry-sleep [TYPE:]EXPR       Time to sleep between retries in seconds
                                    (optionally) prefixed by the type of retry
                                    (http (default), fragment, file_access,
                                    extractor) to apply the sleep to. EXPR can
                                    be a number, linear=START[:END[:STEP=1]] or
                                    exp=START[:END[:BASE=2]]. This option can be
                                    used multiple times to set the sleep for the
                                    different retry types, e.g. --retry-sleep
                                    linear=1::2 --retry-sleep fragment:exp=1:20
    --skip-unavailable-fragments    Skip unavailable fragments for DASH,
                                    hlsnative and ISM downloads (default)
                                    (Alias: --no-abort-on-unavailable-fragments)
    --abort-on-unavailable-fragments
                                    Abort download if a fragment is unavailable
                                    (Alias: --no-skip-unavailable-fragments)
    --keep-fragments                Keep downloaded fragments on disk after
                                    downloading is finished
    --no-keep-fragments             Delete downloaded fragments after
                                    downloading is finished (default)
    --buffer-size SIZE              Size of download buffer, e.g. 1024 or 16K
                                    (default is 1024)
    --resize-buffer                 The buffer size is automatically resized
                                    from an initial value of --buffer-size
                                    (default)
    --no-resize-buffer              Do not automatically adjust the buffer size
    --http-chunk-size SIZE          Size of a chunk for chunk-based HTTP
                                    downloading, e.g. 10485760 or 10M (default
                                    is disabled). May be useful for bypassing
                                    bandwidth throttling imposed by a webserver
                                    (experimental)
    --playlist-random               Download playlist videos in random order
    --lazy-playlist                 Process entries in the playlist as they are
                                    received. This disables n_entries,
                                    --playlist-random and --playlist-reverse
    --no-lazy-playlist              Process videos in the playlist only after
                                    the entire playlist is parsed (default)
    --xattr-set-filesize            Set file xattribute ytdl.filesize with
                                    expected file size
    --hls-use-mpegts                Use the mpegts container for HLS videos;
                                    allowing some players to play the video
                                    while downloading, and reducing the chance
                                    of file corruption if download is
                                    interrupted. This is enabled by default for
                                    live streams
    --no-hls-use-mpegts             Do not use the mpegts container for HLS
                                    videos. This is default when not downloading
                                    live streams
    --download-sections REGEX       Download only chapters whose title matches
                                    the given regular expression. Time ranges
                                    prefixed by a "*" can also be used in place
                                    of chapters to download the specified range.
                                    Needs ffmpeg. This option can be used
                                    multiple times to download multiple
                                    sections, e.g. --download-sections
                                    "*10:15-inf" --download-sections "intro"
    --downloader [PROTO:]NAME       Name or path of the external downloader to
                                    use (optionally) prefixed by the protocols
                                    (http, ftp, m3u8, dash, rstp, rtmp, mms) to
                                    use it for. Currently supports native,
                                    aria2c, avconv, axel, curl, ffmpeg, httpie,
                                    wget. You can use this option multiple times
                                    to set different downloaders for different
                                    protocols. E.g. --downloader aria2c
                                    --downloader "dash,m3u8:native" will use
                                    aria2c for http/ftp downloads, and the
                                    native downloader for dash/m3u8 downloads
                                    (Alias: --external-downloader)
    --downloader-args NAME:ARGS     Give these arguments to the external
                                    downloader. Specify the downloader name and
                                    the arguments separated by a colon ":". For
                                    ffmpeg, arguments can be passed to different
                                    positions using the same syntax as
                                    --postprocessor-args. You can use this
                                    option multiple times to give different
                                    arguments to different downloaders (Alias:
                                    --external-downloader-args)

## Filesystem Options:
    -a, --batch-file FILE           File containing URLs to download ("-" for
                                    stdin), one URL per line. Lines starting
                                    with "#", ";" or "]" are considered as
                                    comments and ignored
    --no-batch-file                 Do not read URLs from batch file (default)
    -P, --paths [TYPES:]PATH        The paths where the files should be
                                    downloaded. Specify the type of file and the
                                    path separated by a colon ":". All the same
                                    TYPES as --output are supported.
                                    Additionally, you can also provide "home"
                                    (default) and "temp" paths. All intermediary
                                    files are first downloaded to the temp path
                                    and then the final files are moved over to
                                    the home path after download is finished.
                                    This option is ignored if --output is an
                                    absolute path
    -o, --output [TYPES:]TEMPLATE   Output filename template; see "OUTPUT
                                    TEMPLATE" for details
    --output-na-placeholder TEXT    Placeholder for unavailable fields in
                                    "OUTPUT TEMPLATE" (default: "NA")
    --restrict-filenames            Restrict filenames to only ASCII characters,
                                    and avoid "&" and spaces in filenames
    --no-restrict-filenames         Allow Unicode characters, "&" and spaces in
                                    filenames (default)
    --windows-filenames             Force filenames to be Windows-compatible
    --no-windows-filenames          Make filenames Windows-compatible only if
                                    using Windows (default)
    --trim-filenames LENGTH         Limit the filename length (excluding
                                    extension) to the specified number of
                                    characters
    -w, --no-overwrites             Do not overwrite any files
    --force-overwrites              Overwrite all video and metadata files. This
                                    option includes --no-continue
    --no-force-overwrites           Do not overwrite the video, but overwrite
                                    related files (default)
    -c, --continue                  Resume partially downloaded files/fragments
                                    (default)
    --no-continue                   Do not resume partially downloaded
                                    fragments. If the file is not fragmented,
                                    restart download of the entire file
    --part                          Use .part files instead of writing directly
                                    into output file (default)
    --no-part                       Do not use .part files - write directly into
                                    output file
    --mtime                         Use the Last-modified header to set the file
                                    modification time (default)
    --no-mtime                      Do not use the Last-modified header to set
                                    the file modification time
    --write-description             Write video description to a .description file
    --no-write-description          Do not write video description (default)
    --write-info-json               Write video metadata to a .info.json file
                                    (this may contain personal information)
    --no-write-info-json            Do not write video metadata (default)
    --write-playlist-metafiles      Write playlist metadata in addition to the
                                    video metadata when using --write-info-json,
                                    --write-description etc. (default)
    --no-write-playlist-metafiles   Do not write playlist metadata when using
                                    --write-info-json, --write-description etc.
    --clean-info-json               Remove some private fields such as filenames
                                    from the infojson. Note that it could still
                                    contain some personal information (default)
    --no-clean-info-json            Write all fields to the infojson
    --write-comments                Retrieve video comments to be placed in the
                                    infojson. The comments are fetched even
                                    without this option if the extraction is
                                    known to be quick (Alias: --get-comments)
    --no-write-comments             Do not retrieve video comments unless the
                                    extraction is known to be quick (Alias:
                                    --no-get-comments)
    --load-info-json FILE           JSON file containing the video information
                                    (created with the "--write-info-json" option)
    --cookies FILE                  Netscape formatted file to read cookies from
                                    and dump cookie jar in
    --no-cookies                    Do not read/dump cookies from/to file
                                    (default)
    --cookies-from-browser BROWSER[+KEYRING][:PROFILE][::CONTAINER]
                                    The name of the browser to load cookies
                                    from. Currently supported browsers are:
                                    brave, chrome, chromium, edge, firefox,
                                    opera, safari, vivaldi. Optionally, the
                                    KEYRING used for decrypting Chromium cookies
                                    on Linux, the name/path of the PROFILE to
                                    load cookies from, and the CONTAINER name
                                    (if Firefox) ("none" for no container) can
                                    be given with their respective seperators.
                                    By default, all containers of the most
                                    recently accessed profile are used.
                                    Currently supported keyrings are: basictext,
                                    gnomekeyring, kwallet
    --no-cookies-from-browser       Do not load cookies from browser (default)
    --cache-dir DIR                 Location in the filesystem where yt-dlp can
                                    store some downloaded information (such as
                                    client ids and signatures) permanently. By
                                    default ${XDG_CACHE_HOME}/yt-dlp
    --no-cache-dir                  Disable filesystem caching
    --rm-cache-dir                  Delete all filesystem cache files

## Thumbnail Options:
    --write-thumbnail               Write thumbnail image to disk
    --no-write-thumbnail            Do not write thumbnail image to disk (default)
    --write-all-thumbnails          Write all thumbnail image formats to disk
    --list-thumbnails               List available thumbnails of each video.
                                    Simulate unless --no-simulate is used

## Internet Shortcut Options:
    --write-link                    Write an internet shortcut file, depending
                                    on the current platform (.url, .webloc or
                                    .desktop). The URL may be cached by the OS
    --write-url-link                Write a .url Windows internet shortcut. The
                                    OS caches the URL based on the file path
    --write-webloc-link             Write a .webloc macOS internet shortcut
    --write-desktop-link            Write a .desktop Linux internet shortcut

## Verbosity and Simulation Options:
    -q, --quiet                     Activate quiet mode. If used with --verbose,
                                    print the log to stderr
    --no-warnings                   Ignore warnings
    -s, --simulate                  Do not download the video and do not write
                                    anything to disk
    --no-simulate                   Download the video even if printing/listing
                                    options are used
    --ignore-no-formats-error       Ignore "No video formats" error. Useful for
                                    extracting metadata even if the videos are
                                    not actually available for download
                                    (experimental)
    --no-ignore-no-formats-error    Throw error when no downloadable video
                                    formats are found (default)
    --skip-download                 Do not download the video but write all
                                    related files (Alias: --no-download)
    -O, --print [WHEN:]TEMPLATE     Field name or output template to print to
                                    screen, optionally prefixed with when to
                                    print it, separated by a ":". Supported
                                    values of "WHEN" are the same as that of
                                    --use-postprocessor (default: video).
                                    Implies --quiet. Implies --simulate unless
                                    --no-simulate or later stages of WHEN are
                                    used. This option can be used multiple times
    --print-to-file [WHEN:]TEMPLATE FILE
                                    Append given template to the file. The
                                    values of WHEN and TEMPLATE are same as that
                                    of --print. FILE uses the same syntax as the
                                    output template. This option can be used
                                    multiple times
    -j, --dump-json                 Quiet, but print JSON information for each
                                    video. Simulate unless --no-simulate is
                                    used. See "OUTPUT TEMPLATE" for a
                                    description of available keys
    -J, --dump-single-json          Quiet, but print JSON information for each
                                    url or infojson passed. Simulate unless
                                    --no-simulate is used. If the URL refers to
                                    a playlist, the whole playlist information
                                    is dumped in a single line
    --force-write-archive           Force download archive entries to be written
                                    as far as no errors occur, even if -s or
                                    another simulation option is used (Alias:
                                    --force-download-archive)
    --newline                       Output progress bar as new lines
    --no-progress                   Do not print progress bar
    --progress                      Show progress bar, even if in quiet mode
    --console-title                 Display progress in console titlebar
    --progress-template [TYPES:]TEMPLATE
                                    Template for progress outputs, optionally
                                    prefixed with one of "download:" (default),
                                    "download-title:" (the console title),
                                    "postprocess:",  or "postprocess-title:".
                                    The video's fields are accessible under the
                                    "info" key and the progress attributes are
                                    accessible under "progress" key. E.g.
                                    --console-title --progress-template
                                    "download-title:%(info.id)s-%(progress.eta)s"
    -v, --verbose                   Print various debugging information
    --dump-pages                    Print downloaded pages encoded using base64
                                    to debug problems (very verbose)
    --write-pages                   Write downloaded intermediary pages to files
                                    in the current directory to debug problems
    --print-traffic                 Display sent and read HTTP traffic

## Workarounds:
    --encoding ENCODING             Force the specified encoding (experimental)
    --legacy-server-connect         Explicitly allow HTTPS connection to servers
                                    that do not support RFC 5746 secure
                                    renegotiation
    --no-check-certificates         Suppress HTTPS certificate validation
    --prefer-insecure               Use an unencrypted connection to retrieve
                                    information about the video (Currently
                                    supported only for YouTube)
    --add-headers FIELD:VALUE       Specify a custom HTTP header and its value,
                                    separated by a colon ":". You can use this
                                    option multiple times
    --bidi-workaround               Work around terminals that lack
                                    bidirectional text support. Requires bidiv
                                    or fribidi executable in PATH
    --sleep-requests SECONDS        Number of seconds to sleep between requests
                                    during data extraction
    --sleep-interval SECONDS        Number of seconds to sleep before each
                                    download. This is the minimum time to sleep
                                    when used along with --max-sleep-interval
                                    (Alias: --min-sleep-interval)
    --max-sleep-interval SECONDS    Maximum number of seconds to sleep. Can only
                                    be used along with --min-sleep-interval
    --sleep-subtitles SECONDS       Number of seconds to sleep before each
                                    subtitle download

## Video Format Options:
    -f, --format FORMAT             Video format code, see "FORMAT SELECTION"
                                    for more details
    -S, --format-sort SORTORDER     Sort the formats by the fields given, see
                                    "Sorting Formats" for more details
    --format-sort-force             Force user specified sort order to have
                                    precedence over all fields, see "Sorting
                                    Formats" for more details (Alias: --S-force)
    --no-format-sort-force          Some fields have precedence over the user
                                    specified sort order (default)
    --video-multistreams            Allow multiple video streams to be merged
                                    into a single file
    --no-video-multistreams         Only one video stream is downloaded for each
                                    output file (default)
    --audio-multistreams            Allow multiple audio streams to be merged
                                    into a single file
    --no-audio-multistreams         Only one audio stream is downloaded for each
                                    output file (default)
    --prefer-free-formats           Prefer video formats with free containers
                                    over non-free ones of same quality. Use with
                                    "-S ext" to strictly prefer free containers
                                    irrespective of quality
    --no-prefer-free-formats        Don't give any special preference to free
                                    containers (default)
    --check-formats                 Make sure formats are selected only from
                                    those that are actually downloadable
    --check-all-formats             Check all formats for whether they are
                                    actually downloadable
    --no-check-formats              Do not check that the formats are actually
                                    downloadable
    -F, --list-formats              List available formats of each video.
                                    Simulate unless --no-simulate is used
    --merge-output-format FORMAT    Containers that may be used when merging
                                    formats, separated by "/", e.g. "mp4/mkv".
                                    Ignored if no merge is required. (currently
                                    supported: avi, flv, mkv, mov, mp4, webm)

## Subtitle Options:
    --write-subs                    Write subtitle file
    --no-write-subs                 Do not write subtitle file (default)
    --write-auto-subs               Write automatically generated subtitle file
                                    (Alias: --write-automatic-subs)
    --no-write-auto-subs            Do not write auto-generated subtitles
                                    (default) (Alias: --no-write-automatic-subs)
    --list-subs                     List available subtitles of each video.
                                    Simulate unless --no-simulate is used
    --sub-format FORMAT             Subtitle format; accepts formats preference,
                                    e.g. "srt" or "ass/srt/best"
    --sub-langs LANGS               Languages of the subtitles to download (can
                                    be regex) or "all" separated by commas, e.g.
                                    --sub-langs "en.*,ja". You can prefix the
                                    language code with a "-" to exclude it from
                                    the requested languages, e.g. --sub-langs
                                    all,-live_chat. Use --list-subs for a list
                                    of available language tags

## Authentication Options:
    -u, --username USERNAME         Login with this account ID
    -p, --password PASSWORD         Account password. If this option is left
                                    out, yt-dlp will ask interactively
    -2, --twofactor TWOFACTOR       Two-factor authentication code
    -n, --netrc                     Use .netrc authentication data
    --netrc-location PATH           Location of .netrc authentication data;
                                    either the path or its containing directory.
                                    Defaults to ~/.netrc
    --video-password PASSWORD       Video password (vimeo, youku)
    --ap-mso MSO                    Adobe Pass multiple-system operator (TV
                                    provider) identifier, use --ap-list-mso for
                                    a list of available MSOs
    --ap-username USERNAME          Multiple-system operator account login
    --ap-password PASSWORD          Multiple-system operator account password.
                                    If this option is left out, yt-dlp will ask
                                    interactively
    --ap-list-mso                   List all supported multiple-system operators
    --client-certificate CERTFILE   Path to client certificate file in PEM
                                    format. May include the private key
    --client-certificate-key KEYFILE
                                    Path to private key file for client
                                    certificate
    --client-certificate-password PASSWORD
                                    Password for client certificate private key,
                                    if encrypted. If not provided, and the key
                                    is encrypted, yt-dlp will ask interactively

## Post-Processing Options:
    -x, --extract-audio             Convert video files to audio-only files
                                    (requires ffmpeg and ffprobe)
    --audio-format FORMAT           Format to convert the audio to when -x is
                                    used. (currently supported: best (default),
                                    aac, alac, flac, m4a, mp3, opus, vorbis,
                                    wav). You can specify multiple rules using
                                    similar syntax as --remux-video
    --audio-quality QUALITY         Specify ffmpeg audio quality to use when
                                    converting the audio with -x. Insert a value
                                    between 0 (best) and 10 (worst) for VBR or a
                                    specific bitrate like 128K (default 5)
    --remux-video FORMAT            Remux the video into another container if
                                    necessary (currently supported: avi, flv,
                                    gif, mkv, mov, mp4, webm, aac, aiff, alac,
                                    flac, m4a, mka, mp3, ogg, opus, vorbis,
                                    wav). If target container does not support
                                    the video/audio codec, remuxing will fail.
                                    You can specify multiple rules; e.g.
                                    "aac>m4a/mov>mp4/mkv" will remux aac to m4a,
                                    mov to mp4 and anything else to mkv
    --recode-video FORMAT           Re-encode the video into another format if
                                    necessary. The syntax and supported formats
                                    are the same as --remux-video
    --postprocessor-args NAME:ARGS  Give these arguments to the postprocessors.
                                    Specify the postprocessor/executable name
                                    and the arguments separated by a colon ":"
                                    to give the argument to the specified
                                    postprocessor/executable. Supported PP are:
                                    Merger, ModifyChapters, SplitChapters,
                                    ExtractAudio, VideoRemuxer, VideoConvertor,
                                    Metadata, EmbedSubtitle, EmbedThumbnail,
                                    SubtitlesConvertor, ThumbnailsConvertor,
                                    FixupStretched, FixupM4a, FixupM3u8,
                                    FixupTimestamp and FixupDuration. The
                                    supported executables are: AtomicParsley,
                                    FFmpeg and FFprobe. You can also specify
                                    "PP+EXE:ARGS" to give the arguments to the
                                    specified executable only when being used by
                                    the specified postprocessor. Additionally,
                                    for ffmpeg/ffprobe, "_i"/"_o" can be
                                    appended to the prefix optionally followed
                                    by a number to pass the argument before the
                                    specified input/output file, e.g. --ppa
                                    "Merger+ffmpeg_i1:-v quiet". You can use
                                    this option multiple times to give different
                                    arguments to different postprocessors.
                                    (Alias: --ppa)
    -k, --keep-video                Keep the intermediate video file on disk
                                    after post-processing
    --no-keep-video                 Delete the intermediate video file after
                                    post-processing (default)
    --post-overwrites               Overwrite post-processed files (default)
    --no-post-overwrites            Do not overwrite post-processed files
    --embed-subs                    Embed subtitles in the video (only for mp4,
                                    webm and mkv videos)
    --no-embed-subs                 Do not embed subtitles (default)
    --embed-thumbnail               Embed thumbnail in the video as cover art
    --no-embed-thumbnail            Do not embed thumbnail (default)
    --embed-metadata                Embed metadata to the video file. Also
                                    embeds chapters/infojson if present unless
                                    --no-embed-chapters/--no-embed-info-json are
                                    used (Alias: --add-metadata)
    --no-embed-metadata             Do not add metadata to file (default)
                                    (Alias: --no-add-metadata)
    --embed-chapters                Add chapter markers to the video file
                                    (Alias: --add-chapters)
    --no-embed-chapters             Do not add chapter markers (default) (Alias:
                                    --no-add-chapters)
    --embed-info-json               Embed the infojson as an attachment to
                                    mkv/mka video files
    --no-embed-info-json            Do not embed the infojson as an attachment
                                    to the video file
    --parse-metadata [WHEN:]FROM:TO
                                    Parse additional metadata like title/artist
                                    from other fields; see "MODIFYING METADATA"
                                    for details. Supported values of "WHEN" are
                                    the same as that of --use-postprocessor
                                    (default: pre_process)
    --replace-in-metadata [WHEN:]FIELDS REGEX REPLACE
                                    Replace text in a metadata field using the
                                    given regex. This option can be used
                                    multiple times. Supported values of "WHEN"
                                    are the same as that of --use-postprocessor
                                    (default: pre_process)
    --xattrs                        Write metadata to the video file's xattrs
                                    (using dublin core and xdg standards)
    --concat-playlist POLICY        Concatenate videos in a playlist. One of
                                    "never", "always", or "multi_video"
                                    (default; only when the videos form a single
                                    show). All the video files must have same
                                    codecs and number of streams to be
                                    concatable. The "pl_video:" prefix can be
                                    used with "--paths" and "--output" to set
                                    the output filename for the concatenated
                                    files. See "OUTPUT TEMPLATE" for details
    --fixup POLICY                  Automatically correct known faults of the
                                    file. One of never (do nothing), warn (only
                                    emit a warning), detect_or_warn (the
                                    default; fix file if we can, warn
                                    otherwise), force (try fixing even if file
                                    already exists)
    --ffmpeg-location PATH          Location of the ffmpeg binary; either the
                                    path to the binary or its containing directory
    --exec [WHEN:]CMD               Execute a command, optionally prefixed with
                                    when to execute it, separated by a ":".
                                    Supported values of "WHEN" are the same as
                                    that of --use-postprocessor (default:
                                    after_move). Same syntax as the output
                                    template can be used to pass any field as
                                    arguments to the command. After download, an
                                    additional field "filepath" that contains
                                    the final path of the downloaded file is
                                    also available, and if no fields are passed,
                                    %(filepath,_filename|)q is appended to the
                                    end of the command. This option can be used
                                    multiple times
    --no-exec                       Remove any previously defined --exec
    --convert-subs FORMAT           Convert the subtitles to another format
                                    (currently supported: ass, lrc, srt, vtt)
                                    (Alias: --convert-subtitles)
    --convert-thumbnails FORMAT     Convert the thumbnails to another format
                                    (currently supported: jpg, png, webp). You
                                    can specify multiple rules using similar
                                    syntax as --remux-video
    --split-chapters                Split video into multiple files based on
                                    internal chapters. The "chapter:" prefix can
                                    be used with "--paths" and "--output" to set
                                    the output filename for the split files. See
                                    "OUTPUT TEMPLATE" for details
    --no-split-chapters             Do not split video based on chapters (default)
    --remove-chapters REGEX         Remove chapters whose title matches the
                                    given regular expression. The syntax is the
                                    same as --download-sections. This option can
                                    be used multiple times
    --no-remove-chapters            Do not remove any chapters from the file
                                    (default)
    --force-keyframes-at-cuts       Force keyframes at cuts when
                                    downloading/splitting/removing sections.
                                    This is slow due to needing a re-encode, but
                                    the resulting video may have fewer artifacts
                                    around the cuts
    --no-force-keyframes-at-cuts    Do not force keyframes around the chapters
                                    when cutting/splitting (default)
    --use-postprocessor NAME[:ARGS]
                                    The (case sensitive) name of plugin
                                    postprocessors to be enabled, and
                                    (optionally) arguments to be passed to it,
                                    separated by a colon ":". ARGS are a
                                    semicolon ";" delimited list of NAME=VALUE.
                                    The "when" argument determines when the
                                    postprocessor is invoked. It can be one of
                                    "pre_process" (after video extraction),
                                    "after_filter" (after video passes filter),
                                    "video" (after --format; before
                                    --print/--output), "before_dl" (before each
                                    video download), "post_process" (after each
                                    video download; default), "after_move"
                                    (after moving video file to it's final
                                    locations), "after_video" (after downloading
                                    and processing all formats of a video), or
                                    "playlist" (at end of playlist). This option
                                    can be used multiple times to add different
                                    postprocessors

## SponsorBlock Options:
Make chapter entries for, or remove various segments (sponsor,
    introductions, etc.) from downloaded YouTube videos using the
    [SponsorBlock API](https://sponsor.ajay.app)

    --sponsorblock-mark CATS        SponsorBlock categories to create chapters
                                    for, separated by commas. Available
                                    categories are sponsor, intro, outro,
                                    selfpromo, preview, filler, interaction,
                                    music_offtopic, poi_highlight, chapter, all
                                    and default (=all). You can prefix the
                                    category with a "-" to exclude it. See [1]
                                    for description of the categories. E.g.
                                    --sponsorblock-mark all,-preview
                                    [1] https://wiki.sponsor.ajay.app/w/Segment_Categories
    --sponsorblock-remove CATS      SponsorBlock categories to be removed from
                                    the video file, separated by commas. If a
                                    category is present in both mark and remove,
                                    remove takes precedence. The syntax and
                                    available categories are the same as for
                                    --sponsorblock-mark except that "default"
                                    refers to "all,-filler" and poi_highlight,
                                    chapter are not available
    --sponsorblock-chapter-title TEMPLATE
                                    An output template for the title of the
                                    SponsorBlock chapters created by
                                    --sponsorblock-mark. The only available
                                    fields are start_time, end_time, category,
                                    categories, name, category_names. Defaults
                                    to "[SponsorBlock]: %(category_names)l"
    --no-sponsorblock               Disable both --sponsorblock-mark and
                                    --sponsorblock-remove
    --sponsorblock-api URL          SponsorBlock API location, defaults to
                                    https://sponsor.ajay.app

## Extractor Options:
    --extractor-retries RETRIES     Number of retries for known extractor errors
                                    (default is 3), or "infinite"
    --allow-dynamic-mpd             Process dynamic DASH manifests (default)
                                    (Alias: --no-ignore-dynamic-mpd)
    --ignore-dynamic-mpd            Do not process dynamic DASH manifests
                                    (Alias: --no-allow-dynamic-mpd)
    --hls-split-discontinuity       Split HLS playlists to different formats at
                                    discontinuities such as ad breaks
    --no-hls-split-discontinuity    Do not split HLS playlists to different
                                    formats at discontinuities such as ad breaks
                                    (default)
    --extractor-args IE_KEY:ARGS    Pass ARGS arguments to the IE_KEY extractor.
                                    See "EXTRACTOR ARGUMENTS" for details. You
                                    can use this option multiple times to give
                                    arguments for different extractors

# CONFIGURATION

You can configure yt-dlp by placing any supported command line option to a configuration file. The configuration is loaded from the following locations:

1. **Main Configuration**:
    * The file given by `--config-location`
1. **Portable Configuration**: (Recommended for portable installations)
    * If using a binary, `yt-dlp.conf` in the same directory as the binary
    * If running from source-code, `yt-dlp.conf` in the parent directory of `yt_dlp`
1. **Home Configuration**:
    * `yt-dlp.conf` in the home path given by `-P`
    * If `-P` is not given, the current directory is searched
1. **User Configuration**:
    * `${XDG_CONFIG_HOME}/yt-dlp.conf`
    * `${XDG_CONFIG_HOME}/yt-dlp/config` (recommended on Linux/macOS)
    * `${XDG_CONFIG_HOME}/yt-dlp/config.txt`
    * `${APPDATA}/yt-dlp.conf`
    * `${APPDATA}/yt-dlp/config` (recommended on Windows)
    * `${APPDATA}/yt-dlp/config.txt`
    * `~/yt-dlp.conf`
    * `~/yt-dlp.conf.txt`
    * `~/.yt-dlp/config`
    * `~/.yt-dlp/config.txt`

    See also: [Notes about environment variables](#notes-about-environment-variables)
1. **System Configuration**:
    * `/etc/yt-dlp.conf`
    * `/etc/yt-dlp/config`
    * `/etc/yt-dlp/config.txt`

E.g. with the following configuration file yt-dlp will always extract the audio, not copy the mtime, use a proxy and save all videos under `YouTube` directory in your home directory:
```
# Lines starting with # are comments

# Always extract audio
-x

# Do not copy the mtime
--no-mtime

# Use this proxy
--proxy 127.0.0.1:3128

# Save all videos under YouTube directory in your home directory
-o ~/YouTube/%(title)s.%(ext)s
```

**Note**: Options in configuration file are just the same options aka switches used in regular command line calls; thus there **must be no whitespace** after `-` or `--`, e.g. `-o` or `--proxy` but not `- o` or `-- proxy`. They must also be quoted when necessary as-if it were a UNIX shell.

You can use `--ignore-config` if you want to disable all configuration files for a particular yt-dlp run. If `--ignore-config` is found inside any configuration file, no further configuration will be loaded. For example, having the option in the portable configuration file prevents loading of home, user, and system configurations. Additionally, (for backward compatibility) if `--ignore-config` is found inside the system configuration file, the user configuration is not loaded.

### Configuration file encoding

The configuration files are decoded according to the UTF BOM if present, and in the encoding from system locale otherwise.

If you want your file to be decoded differently, add `# coding: ENCODING` to the beginning of the file (e.g. `# coding: shift-jis`). There must be no characters before that, even spaces or BOM.

### Authentication with `.netrc` file

You may also want to configure automatic credentials storage for extractors that support authentication (by providing login and password with `--username` and `--password`) in order not to pass credentials as command line arguments on every yt-dlp execution and prevent tracking plain text passwords in the shell command history. You can achieve this using a [`.netrc` file](https://stackoverflow.com/tags/.netrc/info) on a per-extractor basis. For that you will need to create a `.netrc` file in `--netrc-location` and restrict permissions to read/write by only you:
```
touch ${HOME}/.netrc
chmod a-rwx,u+rw ${HOME}/.netrc
```
After that you can add credentials for an extractor in the following format, where *extractor* is the name of the extractor in lowercase:
```
machine <extractor> login <username> password <password>
```
E.g.
```
machine youtube login myaccount@gmail.com password my_youtube_password
machine twitch login my_twitch_account_name password my_twitch_password
```
To activate authentication with the `.netrc` file you should pass `--netrc` to yt-dlp or place it in the [configuration file](#configuration).

The default location of the .netrc file is `~` (see below).

### Notes about environment variables
* Environment variables are normally specified as `${VARIABLE}`/`$VARIABLE` on UNIX and `%VARIABLE%` on Windows; but is always shown as `${VARIABLE}` in this documentation
* yt-dlp also allow using UNIX-style variables on Windows for path-like options; e.g. `--output`, `--config-location`
* If unset, `${XDG_CONFIG_HOME}` defaults to `~/.config` and `${XDG_CACHE_HOME}` to `~/.cache`
* On Windows, `~` points to `${HOME}` if present; or, `${USERPROFILE}` or `${HOMEDRIVE}${HOMEPATH}` otherwise
* On Windows, `${USERPROFILE}` generally points to `C:\Users\<user name>` and `${APPDATA}` to `${USERPROFILE}\AppData\Roaming`

# OUTPUT TEMPLATE

The `-o` option is used to indicate a template for the output file names while `-P` option is used to specify the path each type of file should be saved to.

<!-- MANPAGE: BEGIN EXCLUDED SECTION -->
**tl;dr:** [navigate me to examples](#output-template-examples).
<!-- MANPAGE: END EXCLUDED SECTION -->

The simplest usage of `-o` is not to set any template arguments when downloading a single file, like in `yt-dlp -o funny_video.flv "https://some/video"` (hard-coding file extension like this is _not_ recommended and could break some post-processing).

It may however also contain special sequences that will be replaced when downloading each video. The special sequences may be formatted according to [Python string formatting operations](https://docs.python.org/3/library/stdtypes.html#printf-style-string-formatting), e.g. `%(NAME)s` or `%(NAME)05d`. To clarify, that is a percent symbol followed by a name in parentheses, followed by formatting operations.

The field names themselves (the part inside the parenthesis) can also have some special formatting:

1. **Object traversal**: The dictionaries and lists available in metadata can be traversed by using a dot `.` separator; e.g. `%(tags.0)s`, `%(subtitles.en.-1.ext)s`. You can do Python slicing with colon `:`; E.g. `%(id.3:7:-1)s`, `%(formats.:.format_id)s`. Curly braces `{}` can be used to build dictionaries with only specific keys; e.g. `%(formats.:.{format_id,height})#j`. An empty field name `%()s` refers to the entire infodict; e.g. `%(.{id,title})s`. Note that all the fields that become available using this method are not listed below. Use `-j` to see such fields

1. **Addition**: Addition and subtraction of numeric fields can be done using `+` and `-` respectively. E.g. `%(playlist_index+10)03d`, `%(n_entries+1-playlist_index)d`

1. **Date/time Formatting**: Date/time fields can be formatted according to [strftime formatting](https://docs.python.org/3/library/datetime.html#strftime-and-strptime-format-codes) by specifying it separated from the field name using a `>`. E.g. `%(duration>%H-%M-%S)s`, `%(upload_date>%Y-%m-%d)s`, `%(epoch-3600>%H-%M-%S)s`

1. **Alternatives**: Alternate fields can be specified separated with a `,`. E.g. `%(release_date>%Y,upload_date>%Y|Unknown)s`

1. **Replacement**: A replacement value can be specified using a `&` separator. If the field is *not* empty, this replacement value will be used instead of the actual field content. This is done after alternate fields are considered; thus the replacement is used if *any* of the alternative fields is *not* empty.

1. **Default**: A literal default value can be specified for when the field is empty using a `|` separator. This overrides `--output-na-placeholder`. E.g. `%(uploader|Unknown)s`

1. **More Conversions**: In addition to the normal format types `diouxXeEfFgGcrs`, yt-dlp additionally supports converting to `B` = **B**ytes, `j` = **j**son (flag `#` for pretty-printing, `+` for Unicode), `h` = HTML escaping, `l` = a comma separated **l**ist (flag `#` for `\n` newline-separated), `q` = a string **q**uoted for the terminal (flag `#` to split a list into different arguments), `D` = add **D**ecimal suffixes (e.g. 10M) (flag `#` to use 1024 as factor), and `S` = **S**anitize as filename (flag `#` for restricted)

1. **Unicode normalization**: The format type `U` can be used for NFC [Unicode normalization](https://docs.python.org/3/library/unicodedata.html#unicodedata.normalize). The alternate form flag (`#`) changes the normalization to NFD and the conversion flag `+` can be used for NFKC/NFKD compatibility equivalence normalization. E.g. `%(title)+.100U` is NFKC

To summarize, the general syntax for a field is:
```
%(name[.keys][addition][>strf][,alternate][&replacement][|default])[flags][width][.precision][length]type
```

Additionally, you can set different output templates for the various metadata files separately from the general output template by specifying the type of file followed by the template separated by a colon `:`. The different file types supported are `subtitle`, `thumbnail`, `description`, `annotation` (deprecated), `infojson`, `link`, `pl_thumbnail`, `pl_description`, `pl_infojson`, `chapter`, `pl_video`. E.g. `-o "%(title)s.%(ext)s" -o "thumbnail:%(title)s\%(title)s.%(ext)s"`  will put the thumbnails in a folder with the same name as the video. If any of the templates is empty, that type of file will not be written. E.g. `--write-thumbnail -o "thumbnail:"` will write thumbnails only for playlists and not for video.

<a id="outtmpl-postprocess-note"/>

**Note**: Due to post-processing (i.e. merging etc.), the actual output filename might differ. Use `--print after_move:filepath` to get the name after all post-processing is complete.

The available fields are:

 - `id` (string): Video identifier
 - `title` (string): Video title
 - `fulltitle` (string): Video title ignoring live timestamp and generic title
 - `ext` (string): Video filename extension
 - `alt_title` (string): A secondary title of the video
 - `description` (string): The description of the video
 - `display_id` (string): An alternative identifier for the video
 - `uploader` (string): Full name of the video uploader
 - `license` (string): License name the video is licensed under
 - `creator` (string): The creator of the video
 - `timestamp` (numeric): UNIX timestamp of the moment the video became available
 - `upload_date` (string): Video upload date in UTC (YYYYMMDD)
 - `release_timestamp` (numeric): UNIX timestamp of the moment the video was released
 - `release_date` (string): The date (YYYYMMDD) when the video was released in UTC
 - `modified_timestamp` (numeric): UNIX timestamp of the moment the video was last modified
 - `modified_date` (string): The date (YYYYMMDD) when the video was last modified in UTC
 - `uploader_id` (string): Nickname or id of the video uploader
 - `channel` (string): Full name of the channel the video is uploaded on
 - `channel_id` (string): Id of the channel
 - `channel_follower_count` (numeric): Number of followers of the channel
 - `location` (string): Physical location where the video was filmed
 - `duration` (numeric): Length of the video in seconds
 - `duration_string` (string): Length of the video (HH:mm:ss)
 - `view_count` (numeric): How many users have watched the video on the platform
 - `concurrent_view_count` (numeric): How many users are currently watching the video on the platform.
 - `like_count` (numeric): Number of positive ratings of the video
 - `dislike_count` (numeric): Number of negative ratings of the video
 - `repost_count` (numeric): Number of reposts of the video
 - `average_rating` (numeric): Average rating give by users, the scale used depends on the webpage
 - `comment_count` (numeric): Number of comments on the video (For some extractors, comments are only downloaded at the end, and so this field cannot be used)
 - `age_limit` (numeric): Age restriction for the video (years)
 - `live_status` (string): One of "not_live", "is_live", "is_upcoming", "was_live", "post_live" (was live, but VOD is not yet processed)
 - `is_live` (boolean): Whether this video is a live stream or a fixed-length video
 - `was_live` (boolean): Whether this video was originally a live stream
 - `playable_in_embed` (string): Whether this video is allowed to play in embedded players on other sites
 - `availability` (string): Whether the video is "private", "premium_only", "subscriber_only", "needs_auth", "unlisted" or "public"
 - `start_time` (numeric): Time in seconds where the reproduction should start, as specified in the URL
 - `end_time` (numeric): Time in seconds where the reproduction should end, as specified in the URL
 - `extractor` (string): Name of the extractor
 - `extractor_key` (string): Key name of the extractor
 - `epoch` (numeric): Unix epoch of when the information extraction was completed
 - `autonumber` (numeric): Number that will be increased with each download, starting at `--autonumber-start`
 - `video_autonumber` (numeric): Number that will be increased with each video
 - `n_entries` (numeric): Total number of extracted items in the playlist
 - `playlist_id` (string): Identifier of the playlist that contains the video
 - `playlist_title` (string): Name of the playlist that contains the video
 - `playlist` (string): `playlist_id` or `playlist_title`
 - `playlist_count` (numeric): Total number of items in the playlist. May not be known if entire playlist is not extracted
 - `playlist_index` (numeric): Index of the video in the playlist padded with leading zeros according the final index
 - `playlist_autonumber` (numeric): Position of the video in the playlist download queue padded with leading zeros according to the total length of the playlist
 - `playlist_uploader` (string): Full name of the playlist uploader
 - `playlist_uploader_id` (string): Nickname or id of the playlist uploader
 - `webpage_url` (string): A URL to the video webpage which if given to yt-dlp should allow to get the same result again
 - `webpage_url_basename` (string): The basename of the webpage URL
 - `webpage_url_domain` (string): The domain of the webpage URL
 - `original_url` (string): The URL given by the user (or same as `webpage_url` for playlist entries)
 
All the fields in [Filtering Formats](#filtering-formats) can also be used

Available for the video that belongs to some logical chapter or section:

 - `chapter` (string): Name or title of the chapter the video belongs to
 - `chapter_number` (numeric): Number of the chapter the video belongs to
 - `chapter_id` (string): Id of the chapter the video belongs to

Available for the video that is an episode of some series or programme:

 - `series` (string): Title of the series or programme the video episode belongs to
 - `season` (string): Title of the season the video episode belongs to
 - `season_number` (numeric): Number of the season the video episode belongs to
 - `season_id` (string): Id of the season the video episode belongs to
 - `episode` (string): Title of the video episode
 - `episode_number` (numeric): Number of the video episode within a season
 - `episode_id` (string): Id of the video episode

Available for the media that is a track or a part of a music album:

 - `track` (string): Title of the track
 - `track_number` (numeric): Number of the track within an album or a disc
 - `track_id` (string): Id of the track
 - `artist` (string): Artist(s) of the track
 - `genre` (string): Genre(s) of the track
 - `album` (string): Title of the album the track belongs to
 - `album_type` (string): Type of the album
 - `album_artist` (string): List of all artists appeared on the album
 - `disc_number` (numeric): Number of the disc or other physical medium the track belongs to
 - `release_year` (numeric): Year (YYYY) when the album was released

Available only when using `--download-sections` and for `chapter:` prefix when using `--split-chapters` for videos with internal chapters:

 - `section_title` (string): Title of the chapter
 - `section_number` (numeric): Number of the chapter within the file
 - `section_start` (numeric): Start time of the chapter in seconds
 - `section_end` (numeric): End time of the chapter in seconds

Available only when used in `--print`:

 - `urls` (string): The URLs of all requested formats, one in each line
 - `filename` (string): Name of the video file. Note that the [actual filename may differ](#outtmpl-postprocess-note)
 - `formats_table` (table): The video format table as printed by `--list-formats`
 - `thumbnails_table` (table): The thumbnail format table as printed by `--list-thumbnails`
 - `subtitles_table` (table): The subtitle format table as printed by `--list-subs`
 - `automatic_captions_table` (table): The automatic subtitle format table as printed by `--list-subs`
 
 
Available only in `--sponsorblock-chapter-title`:

 - `start_time` (numeric): Start time of the chapter in seconds
 - `end_time` (numeric): End time of the chapter in seconds
 - `categories` (list): The [SponsorBlock categories](https://wiki.sponsor.ajay.app/w/Types#Category) the chapter belongs to
 - `category` (string): The smallest SponsorBlock category the chapter belongs to
 - `category_names` (list): Friendly names of the categories
 - `name` (string): Friendly name of the smallest category
 - `type` (string): The [SponsorBlock action type](https://wiki.sponsor.ajay.app/w/Types#Action_Type) of the chapter

Each aforementioned sequence when referenced in an output template will be replaced by the actual value corresponding to the sequence name. E.g. for `-o %(title)s-%(id)s.%(ext)s` and an mp4 video with title `yt-dlp test video` and id `BaW_jenozKc`, this will result in a `yt-dlp test video-BaW_jenozKc.mp4` file created in the current directory.

**Note**: Some of the sequences are not guaranteed to be present since they depend on the metadata obtained by a particular extractor. Such sequences will be replaced with placeholder value provided with `--output-na-placeholder` (`NA` by default).

**Tip**: Look at the `-j` output to identify which fields are available for the particular URL

For numeric sequences you can use [numeric related formatting](https://docs.python.org/3/library/stdtypes.html#printf-style-string-formatting); e.g. `%(view_count)05d` will result in a string with view count padded with zeros up to 5 characters, like in `00042`.

Output templates can also contain arbitrary hierarchical path, e.g. `-o "%(playlist)s/%(playlist_index)s - %(title)s.%(ext)s"` which will result in downloading each video in a directory corresponding to this path template. Any missing directory will be automatically created for you.

To use percent literals in an output template use `%%`. To output to stdout use `-o -`.

The current default template is `%(title)s [%(id)s].%(ext)s`.

In some cases, you don't want special characters such as 中, spaces, or &, such as when transferring the downloaded filename to a Windows system or the filename through an 8bit-unsafe channel. In these cases, add the `--restrict-filenames` flag to get a shorter title.

#### Output template examples

```bash
$ yt-dlp --print filename -o "test video.%(ext)s" BaW_jenozKc
test video.webm    # Literal name with correct extension

$ yt-dlp --print filename -o "%(title)s.%(ext)s" BaW_jenozKc
youtube-dl test video ''_ä↭𝕐.webm    # All kinds of weird characters

$ yt-dlp --print filename -o "%(title)s.%(ext)s" BaW_jenozKc --restrict-filenames
youtube-dl_test_video_.webm    # Restricted file name

# Download YouTube playlist videos in separate directory indexed by video order in a playlist
$ yt-dlp -o "%(playlist)s/%(playlist_index)s - %(title)s.%(ext)s" "https://www.youtube.com/playlist?list=PLwiyx1dc3P2JR9N8gQaQN_BCvlSlap7re"

# Download YouTube playlist videos in separate directories according to their uploaded year
$ yt-dlp -o "%(upload_date>%Y)s/%(title)s.%(ext)s" "https://www.youtube.com/playlist?list=PLwiyx1dc3P2JR9N8gQaQN_BCvlSlap7re"

# Prefix playlist index with " - " separator, but only if it is available
$ yt-dlp -o '%(playlist_index|)s%(playlist_index& - |)s%(title)s.%(ext)s' BaW_jenozKc "https://www.youtube.com/user/TheLinuxFoundation/playlists"

# Download all playlists of YouTube channel/user keeping each playlist in separate directory:
$ yt-dlp -o "%(uploader)s/%(playlist)s/%(playlist_index)s - %(title)s.%(ext)s" "https://www.youtube.com/user/TheLinuxFoundation/playlists"

# Download Udemy course keeping each chapter in separate directory under MyVideos directory in your home
$ yt-dlp -u user -p password -P "~/MyVideos" -o "%(playlist)s/%(chapter_number)s - %(chapter)s/%(title)s.%(ext)s" "https://www.udemy.com/java-tutorial"

# Download entire series season keeping each series and each season in separate directory under C:/MyVideos
$ yt-dlp -P "C:/MyVideos" -o "%(series)s/%(season_number)s - %(season)s/%(episode_number)s - %(episode)s.%(ext)s" "https://videomore.ru/kino_v_detalayah/5_sezon/367617"

# Download video as "C:\MyVideos\uploader\title.ext", subtitles as "C:\MyVideos\subs\uploader\title.ext"
# and put all temporary files in "C:\MyVideos\tmp"
$ yt-dlp -P "C:/MyVideos" -P "temp:tmp" -P "subtitle:subs" -o "%(uploader)s/%(title)s.%(ext)s" BaW_jenoz --write-subs

# Download video as "C:\MyVideos\uploader\title.ext" and subtitles as "C:\MyVideos\uploader\subs\title.ext"
$ yt-dlp -P "C:/MyVideos" -o "%(uploader)s/%(title)s.%(ext)s" -o "subtitle:%(uploader)s/subs/%(title)s.%(ext)s" BaW_jenozKc --write-subs

# Stream the video being downloaded to stdout
$ yt-dlp -o - BaW_jenozKc
```

# FORMAT SELECTION

By default, yt-dlp tries to download the best available quality if you **don't** pass any options.
This is generally equivalent to using `-f bestvideo*+bestaudio/best`. However, if multiple audiostreams is enabled (`--audio-multistreams`), the default format changes to `-f bestvideo+bestaudio/best`. Similarly, if ffmpeg is unavailable, or if you use yt-dlp to stream to `stdout` (`-o -`), the default becomes `-f best/bestvideo+bestaudio`.

**Deprecation warning**: Latest versions of yt-dlp can stream multiple formats to the stdout simultaneously using ffmpeg. So, in future versions, the default for this will be set to `-f bv*+ba/b` similar to normal downloads. If you want to preserve the `-f b/bv+ba` setting, it is recommended to explicitly specify it in the configuration options.

The general syntax for format selection is `-f FORMAT` (or `--format FORMAT`) where `FORMAT` is a *selector expression*, i.e. an expression that describes format or formats you would like to download.

<!-- MANPAGE: BEGIN EXCLUDED SECTION -->
**tl;dr:** [navigate me to examples](#format-selection-examples).
<!-- MANPAGE: END EXCLUDED SECTION -->

The simplest case is requesting a specific format; e.g. with `-f 22` you can download the format with format code equal to 22. You can get the list of available format codes for particular video using `--list-formats` or `-F`. Note that these format codes are extractor specific.

You can also use a file extension (currently `3gp`, `aac`, `flv`, `m4a`, `mp3`, `mp4`, `ogg`, `wav`, `webm` are supported) to download the best quality format of a particular file extension served as a single file, e.g. `-f webm` will download the best quality format with the `webm` extension served as a single file.

You can use `-f -` to interactively provide the format selector *for each video*

You can also use special names to select particular edge case formats:

 - `all`: Select **all formats** separately
 - `mergeall`: Select and **merge all formats** (Must be used with `--audio-multistreams`, `--video-multistreams` or both)
 - `b*`, `best*`: Select the best quality format that **contains either** a video or an audio or both (ie; `vcodec!=none or acodec!=none`)
 - `b`, `best`: Select the best quality format that **contains both** video and audio. Equivalent to `best*[vcodec!=none][acodec!=none]`
 - `bv`, `bestvideo`: Select the best quality **video-only** format. Equivalent to `best*[acodec=none]`
 - `bv*`, `bestvideo*`: Select the best quality format that **contains video**. It may also contain audio. Equivalent to `best*[vcodec!=none]`
 - `ba`, `bestaudio`: Select the best quality **audio-only** format. Equivalent to `best*[vcodec=none]`
 - `ba*`, `bestaudio*`: Select the best quality format that **contains audio**. It may also contain video. Equivalent to `best*[acodec!=none]` ([Do not use!](https://github.com/yt-dlp/yt-dlp/issues/979#issuecomment-919629354))
 - `w*`, `worst*`: Select the worst quality format that contains either a video or an audio
 - `w`, `worst`: Select the worst quality format that contains both video and audio. Equivalent to `worst*[vcodec!=none][acodec!=none]`
 - `wv`, `worstvideo`: Select the worst quality video-only format. Equivalent to `worst*[acodec=none]`
 - `wv*`, `worstvideo*`: Select the worst quality format that contains video. It may also contain audio. Equivalent to `worst*[vcodec!=none]`
 - `wa`, `worstaudio`: Select the worst quality audio-only format. Equivalent to `worst*[vcodec=none]`
 - `wa*`, `worstaudio*`: Select the worst quality format that contains audio. It may also contain video. Equivalent to `worst*[acodec!=none]`

For example, to download the worst quality video-only format you can use `-f worstvideo`. It is however recommended not to use `worst` and related options. When your format selector is `worst`, the format which is worst in all respects is selected. Most of the time, what you actually want is the video with the smallest filesize instead. So it is generally better to use `-S +size` or more rigorously, `-S +size,+br,+res,+fps` instead of `-f worst`. See [Sorting Formats](#sorting-formats) for more details.

You can select the n'th best format of a type by using `best<type>.<n>`. For example, `best.2` will select the 2nd best combined format. Similarly, `bv*.3` will select the 3rd best format that contains a video stream.

If you want to download multiple videos, and they don't have the same formats available, you can specify the order of preference using slashes. Note that formats on the left hand side are preferred; e.g. `-f 22/17/18` will download format 22 if it's available, otherwise it will download format 17 if it's available, otherwise it will download format 18 if it's available, otherwise it will complain that no suitable formats are available for download.

If you want to download several formats of the same video use a comma as a separator, e.g. `-f 22,17,18` will download all these three formats, of course if they are available. Or a more sophisticated example combined with the precedence feature: `-f 136/137/mp4/bestvideo,140/m4a/bestaudio`.

You can merge the video and audio of multiple formats into a single file using `-f <format1>+<format2>+...` (requires ffmpeg installed); e.g. `-f bestvideo+bestaudio` will download the best video-only format, the best audio-only format and mux them together with ffmpeg.

**Deprecation warning**: Since the *below* described behavior is complex and counter-intuitive, this will be removed and multistreams will be enabled by default in the future. A new operator will be instead added to limit formats to single audio/video

Unless `--video-multistreams` is used, all formats with a video stream except the first one are ignored. Similarly, unless `--audio-multistreams` is used, all formats with an audio stream except the first one are ignored. E.g. `-f bestvideo+best+bestaudio --video-multistreams --audio-multistreams` will download and merge all 3 given formats. The resulting file will have 2 video streams and 2 audio streams. But `-f bestvideo+best+bestaudio --no-video-multistreams` will download and merge only `bestvideo` and `bestaudio`. `best` is ignored since another format containing a video stream (`bestvideo`) has already been selected. The order of the formats is therefore important. `-f best+bestaudio --no-audio-multistreams` will download only `best` while `-f bestaudio+best --no-audio-multistreams` will ignore `best` and download only `bestaudio`.

## Filtering Formats

You can also filter the video formats by putting a condition in brackets, as in `-f "best[height=720]"` (or `-f "[filesize>10M]"`).

The following numeric meta fields can be used with comparisons `<`, `<=`, `>`, `>=`, `=` (equals), `!=` (not equals):

 - `filesize`: The number of bytes, if known in advance
 - `filesize_approx`: An estimate for the number of bytes
 - `width`: Width of the video, if known
 - `height`: Height of the video, if known
 - `aspect_ratio`: Aspect ratio of the video, if known
 - `tbr`: Average bitrate of audio and video in KBit/s
 - `abr`: Average audio bitrate in KBit/s
 - `vbr`: Average video bitrate in KBit/s
 - `asr`: Audio sampling rate in Hertz
 - `fps`: Frame rate
 - `audio_channels`: The number of audio channels
 - `stretched_ratio`: `width:height` of the video's pixels, if not square

Also filtering work for comparisons `=` (equals), `^=` (starts with), `$=` (ends with), `*=` (contains), `~=` (matches regex) and following string meta fields:

 - `url`: Video URL
 - `ext`: File extension
 - `acodec`: Name of the audio codec in use
 - `vcodec`: Name of the video codec in use
 - `container`: Name of the container format
 - `protocol`: The protocol that will be used for the actual download, lower-case (`http`, `https`, `rtsp`, `rtmp`, `rtmpe`, `mms`, `f4m`, `ism`, `http_dash_segments`, `m3u8`, or `m3u8_native`)
 - `language`: Language code
 - `dynamic_range`: The dynamic range of the video
 - `format_id`: A short description of the format
 - `format`: A human-readable description of the format
 - `format_note`: Additional info about the format
 - `resolution`: Textual description of width and height

Any string comparison may be prefixed with negation `!` in order to produce an opposite comparison, e.g. `!*=` (does not contain). The comparand of a string comparison needs to be quoted with either double or single quotes if it contains spaces or special characters other than `._-`.

**Note**: None of the aforementioned meta fields are guaranteed to be present since this solely depends on the metadata obtained by particular extractor, i.e. the metadata offered by the website. Any other field made available by the extractor can also be used for filtering.

Formats for which the value is not known are excluded unless you put a question mark (`?`) after the operator. You can combine format filters, so `-f "[height<=?720][tbr>500]"` selects up to 720p videos (or videos where the height is not known) with a bitrate of at least 500 KBit/s. You can also use the filters with `all` to download all formats that satisfy the filter, e.g. `-f "all[vcodec=none]"` selects all audio-only formats.

Format selectors can also be grouped using parentheses; e.g. `-f "(mp4,webm)[height<480]"` will download the best pre-merged mp4 and webm formats with a height lower than 480.

## Sorting Formats

You can change the criteria for being considered the `best` by using `-S` (`--format-sort`). The general format for this is `--format-sort field1,field2...`.

The available fields are:

 - `hasvid`: Gives priority to formats that have a video stream
 - `hasaud`: Gives priority to formats that have an audio stream
 - `ie_pref`: The format preference
 - `lang`: The language preference
 - `quality`: The quality of the format
 - `source`: The preference of the source
 - `proto`: Protocol used for download (`https`/`ftps` > `http`/`ftp` > `m3u8_native`/`m3u8` > `http_dash_segments`> `websocket_frag` > `mms`/`rtsp` > `f4f`/`f4m`)
 - `vcodec`: Video Codec (`av01` > `vp9.2` > `vp9` > `h265` > `h264` > `vp8` > `h263` > `theora` > other)
 - `acodec`: Audio Codec (`flac`/`alac` > `wav`/`aiff` > `opus` > `vorbis` > `aac` > `mp4a` > `mp3` > `ac4` > `eac3` > `ac3` > `dts` > other)
 - `codec`: Equivalent to `vcodec,acodec`
 - `vext`: Video Extension (`mp4` > `mov` > `webm` > `flv` > other). If `--prefer-free-formats` is used, `webm` is preferred.
 - `aext`: Audio Extension (`m4a` > `aac` > `mp3` > `ogg` > `opus` > `webm` > other). If `--prefer-free-formats` is used, the order changes to `ogg` > `opus` > `webm` > `mp3` > `m4a` > `aac`
 - `ext`: Equivalent to `vext,aext`
 - `filesize`: Exact filesize, if known in advance
 - `fs_approx`: Approximate filesize calculated from the manifests
 - `size`: Exact filesize if available, otherwise approximate filesize
 - `height`: Height of video
 - `width`: Width of video
 - `res`: Video resolution, calculated as the smallest dimension.
 - `fps`: Framerate of video
 - `hdr`: The dynamic range of the video (`DV` > `HDR12` > `HDR10+` > `HDR10` > `HLG` > `SDR`)
 - `channels`: The number of audio channels
 - `tbr`: Total average bitrate in KBit/s
 - `vbr`: Average video bitrate in KBit/s
 - `abr`: Average audio bitrate in KBit/s
 - `br`: Equivalent to using `tbr,vbr,abr`
 - `asr`: Audio sample rate in Hz
 
**Deprecation warning**: Many of these fields have (currently undocumented) aliases, that may be removed in a future version. It is recommended to use only the documented field names.

All fields, unless specified otherwise, are sorted in descending order. To reverse this, prefix the field with a `+`. E.g. `+res` prefers format with the smallest resolution. Additionally, you can suffix a preferred value for the fields, separated by a `:`. E.g. `res:720` prefers larger videos, but no larger than 720p and the smallest video if there are no videos less than 720p. For `codec` and `ext`, you can provide two preferred values, the first for video and the second for audio. E.g. `+codec:avc:m4a` (equivalent to `+vcodec:avc,+acodec:m4a`) sets the video codec preference to `h264` > `h265` > `vp9` > `vp9.2` > `av01` > `vp8` > `h263` > `theora` and audio codec preference to `mp4a` > `aac` > `vorbis` > `opus` > `mp3` > `ac3` > `dts`. You can also make the sorting prefer the nearest values to the provided by using `~` as the delimiter. E.g. `filesize~1G` prefers the format with filesize closest to 1 GiB.

The fields `hasvid` and `ie_pref` are always given highest priority in sorting, irrespective of the user-defined order. This behaviour can be changed by using `--format-sort-force`. Apart from these, the default order used is: `lang,quality,res,fps,hdr:12,vcodec:vp9.2,channels,acodec,size,br,asr,proto,ext,hasaud,source,id`. The extractors may override this default order, but they cannot override the user-provided order.

Note that the default has `vcodec:vp9.2`; i.e. `av1` is not preferred. Similarly, the default for hdr is `hdr:12`; i.e. dolby vision is not preferred. These choices are made since DV and AV1 formats are not yet fully compatible with most devices. This may be changed in the future as more devices become capable of smoothly playing back these formats.

If your format selector is `worst`, the last item is selected after sorting. This means it will select the format that is worst in all respects. Most of the time, what you actually want is the video with the smallest filesize instead. So it is generally better to use `-f best -S +size,+br,+res,+fps`.

**Tip**: You can use the `-v -F` to see how the formats have been sorted (worst to best).

## Format Selection examples

```bash
# Download and merge the best video-only format and the best audio-only format,
# or download the best combined format if video-only format is not available
$ yt-dlp -f "bv+ba/b"

# Download best format that contains video,
# and if it doesn't already have an audio stream, merge it with best audio-only format
$ yt-dlp -f "bv*+ba/b"

# Same as above
$ yt-dlp

# Download the best video-only format and the best audio-only format without merging them
# For this case, an output template should be used since
# by default, bestvideo and bestaudio will have the same file name.
$ yt-dlp -f "bv,ba" -o "%(title)s.f%(format_id)s.%(ext)s"

# Download and merge the best format that has a video stream,
# and all audio-only formats into one file
$ yt-dlp -f "bv*+mergeall[vcodec=none]" --audio-multistreams

# Download and merge the best format that has a video stream,
# and the best 2 audio-only formats into one file
$ yt-dlp -f "bv*+ba+ba.2" --audio-multistreams


# The following examples show the old method (without -S) of format selection
# and how to use -S to achieve a similar but (generally) better result

# Download the worst video available (old method)
$ yt-dlp -f "wv*+wa/w"

# Download the best video available but with the smallest resolution
$ yt-dlp -S "+res"

# Download the smallest video available
$ yt-dlp -S "+size,+br"



# Download the best mp4 video available, or the best video if no mp4 available
$ yt-dlp -f "bv*[ext=mp4]+ba[ext=m4a]/b[ext=mp4] / bv*+ba/b"

# Download the best video with the best extension
# (For video, mp4 > mov > webm > flv. For audio, m4a > aac > mp3 ...)
$ yt-dlp -S "ext"



# Download the best video available but no better than 480p,
# or the worst video if there is no video under 480p
$ yt-dlp -f "bv*[height<=480]+ba/b[height<=480] / wv*+ba/w"

# Download the best video available with the largest height but no better than 480p,
# or the best video with the smallest resolution if there is no video under 480p
$ yt-dlp -S "height:480"

# Download the best video available with the largest resolution but no better than 480p,
# or the best video with the smallest resolution if there is no video under 480p
# Resolution is determined by using the smallest dimension.
# So this works correctly for vertical videos as well
$ yt-dlp -S "res:480"



# Download the best video (that also has audio) but no bigger than 50 MB,
# or the worst video (that also has audio) if there is no video under 50 MB
$ yt-dlp -f "b[filesize<50M] / w"

# Download largest video (that also has audio) but no bigger than 50 MB,
# or the smallest video (that also has audio) if there is no video under 50 MB
$ yt-dlp -f "b" -S "filesize:50M"

# Download best video (that also has audio) that is closest in size to 50 MB
$ yt-dlp -f "b" -S "filesize~50M"



# Download best video available via direct link over HTTP/HTTPS protocol,
# or the best video available via any protocol if there is no such video
$ yt-dlp -f "(bv*+ba/b)[protocol^=http][protocol!*=dash] / (bv*+ba/b)"

# Download best video available via the best protocol
# (https/ftps > http/ftp > m3u8_native > m3u8 > http_dash_segments ...)
$ yt-dlp -S "proto"



# Download the best video with either h264 or h265 codec,
# or the best video if there is no such video
$ yt-dlp -f "(bv*[vcodec~='^((he|a)vc|h26[45])']+ba) / (bv*+ba/b)"

# Download the best video with best codec no better than h264,
# or the best video with worst codec if there is no such video
$ yt-dlp -S "codec:h264"

# Download the best video with worst codec no worse than h264,
# or the best video with best codec if there is no such video
$ yt-dlp -S "+codec:h264"



# More complex examples

# Download the best video no better than 720p preferring framerate greater than 30,
# or the worst video (still preferring framerate greater than 30) if there is no such video
$ yt-dlp -f "((bv*[fps>30]/bv*)[height<=720]/(wv*[fps>30]/wv*)) + ba / (b[fps>30]/b)[height<=720]/(w[fps>30]/w)"

# Download the video with the largest resolution no better than 720p,
# or the video with the smallest resolution available if there is no such video,
# preferring larger framerate for formats with the same resolution
$ yt-dlp -S "res:720,fps"



# Download the video with smallest resolution no worse than 480p,
# or the video with the largest resolution available if there is no such video,
# preferring better codec and then larger total bitrate for the same resolution
$ yt-dlp -S "+res:480,codec,br"
```

# MODIFYING METADATA

The metadata obtained by the extractors can be modified by using `--parse-metadata` and `--replace-in-metadata`

`--replace-in-metadata FIELDS REGEX REPLACE` is used to replace text in any metadata field using [python regular expression](https://docs.python.org/3/library/re.html#regular-expression-syntax). [Backreferences](https://docs.python.org/3/library/re.html?highlight=backreferences#re.sub) can be used in the replace string for advanced use.

The general syntax of `--parse-metadata FROM:TO` is to give the name of a field or an [output template](#output-template) to extract data from, and the format to interpret it as, separated by a colon `:`. Either a [python regular expression](https://docs.python.org/3/library/re.html#regular-expression-syntax) with named capture groups, a single field name, or a similar syntax to the [output template](#output-template) (only `%(field)s` formatting is supported) can be used for `TO`. The option can be used multiple times to parse and modify various fields.

Note that these options preserve their relative order, allowing replacements to be made in parsed fields and viceversa. Also, any field thus created can be used in the [output template](#output-template) and will also affect the media file's metadata added when using `--embed-metadata`.

This option also has a few special uses:

* You can download an additional URL based on the metadata of the currently downloaded video. To do this, set the field `additional_urls` to the URL that you want to download. E.g. `--parse-metadata "description:(?P<additional_urls>https?://www\.vimeo\.com/\d+)` will download the first vimeo video found in the description

* You can use this to change the metadata that is embedded in the media file. To do this, set the value of the corresponding field with a `meta_` prefix. For example, any value you set to `meta_description` field will be added to the `description` field in the file - you can use this to set a different "description" and "synopsis". To modify the metadata of individual streams, use the `meta<n>_` prefix (e.g. `meta1_language`). Any value set to the `meta_` field will overwrite all default values.

**Note**: Metadata modification happens before format selection, post-extraction and other post-processing operations. Some fields may be added or changed during these steps, overriding your changes.

For reference, these are the fields yt-dlp adds by default to the file metadata:

Metadata fields            | From
:--------------------------|:------------------------------------------------
`title`                    | `track` or `title`
`date`                     | `upload_date`
`description`,  `synopsis` | `description`
`purl`, `comment`          | `webpage_url`
`track`                    | `track_number`
`artist`                   | `artist`, `creator`, `uploader` or `uploader_id`
`genre`                    | `genre`
`album`                    | `album`
`album_artist`             | `album_artist`
`disc`                     | `disc_number`
`show`                     | `series`
`season_number`            | `season_number`
`episode_id`               | `episode` or `episode_id`
`episode_sort`             | `episode_number`
`language` of each stream  | the format's `language`

**Note**: The file format may not support some of these fields


## Modifying metadata examples

```bash
# Interpret the title as "Artist - Title"
$ yt-dlp --parse-metadata "title:%(artist)s - %(title)s"

# Regex example
$ yt-dlp --parse-metadata "description:Artist - (?P<artist>.+)"

# Set title as "Series name S01E05"
$ yt-dlp --parse-metadata "%(series)s S%(season_number)02dE%(episode_number)02d:%(title)s"

# Prioritize uploader as the "artist" field in video metadata
$ yt-dlp --parse-metadata "%(uploader|)s:%(meta_artist)s" --embed-metadata

# Set "comment" field in video metadata using description instead of webpage_url,
# handling multiple lines correctly
$ yt-dlp --parse-metadata "description:(?s)(?P<meta_comment>.+)" --embed-metadata

# Do not set any "synopsis" in the video metadata
$ yt-dlp --parse-metadata ":(?P<meta_synopsis>)"

# Remove "formats" field from the infojson by setting it to an empty string
$ yt-dlp --parse-metadata ":(?P<formats>)" -j

# Replace all spaces and "_" in title and uploader with a `-`
$ yt-dlp --replace-in-metadata "title,uploader" "[ _]" "-"

```

# EXTRACTOR ARGUMENTS

Some extractors accept additional arguments which can be passed using `--extractor-args KEY:ARGS`. `ARGS` is a `;` (semicolon) separated string of `ARG=VAL1,VAL2`. E.g. `--extractor-args "youtube:player-client=android_embedded,web;include_live_dash" --extractor-args "funimation:version=uncut"`

Note: In CLI, `ARG` can use `-` instead of `_`; e.g. `youtube:player-client"` becomes `youtube:player_client"`

The following extractors use this feature:

#### youtube
* `lang`: Prefer translated metadata (`title`, `description` etc) of this language code (case-sensitive). By default, the video primary language metadata is preferred, with a fallback to `en` translated. See [youtube.py](https://github.com/yt-dlp/yt-dlp/blob/c26f9b991a0681fd3ea548d535919cec1fbbd430/yt_dlp/extractor/youtube.py#L381-L390) for list of supported content language codes
* `skip`: One or more of `hls`, `dash` or `translated_subs` to skip extraction of the m3u8 manifests, dash manifests and [auto-translated subtitles](https://github.com/yt-dlp/yt-dlp/issues/4090#issuecomment-1158102032) respectively
* `player_client`: Clients to extract video data from. The main clients are `web`, `android` and `ios` with variants `_music`, `_embedded`, `_embedscreen`, `_creator` (e.g. `web_embedded`); and `mweb` and `tv_embedded` (agegate bypass) with no variants. By default, `android,web` is used, but `tv_embedded` and `creator` variants are added as required for age-gated videos. Similarly, the music variants are added for `music.youtube.com` urls. You can use `all` to use all the clients, and `default` for the default clients.
* `player_skip`: Skip some network requests that are generally needed for robust extraction. One or more of `configs` (skip client configs), `webpage` (skip initial webpage), `js` (skip js player). While these options can help reduce the number of requests needed or avoid some rate-limiting, they could cause some issues. See [#860](https://github.com/yt-dlp/yt-dlp/pull/860) for more details
* `comment_sort`: `top` or `new` (default) - choose comment sorting mode (on YouTube's side)
* `max_comments`: Limit the amount of comments to gather. Comma-separated list of integers representing `max-comments,max-parents,max-replies,max-replies-per-thread`. Default is `all,all,all,all`
    * E.g. `all,all,1000,10` will get a maximum of 1000 replies total, with up to 10 replies per thread. `1000,all,100` will get a maximum of 1000 comments, with a maximum of 100 replies total
* `include_incomplete_formats`: Extract formats that cannot be downloaded completely (live dash and post-live m3u8)
* `innertube_host`: Innertube API host to use for all API requests; e.g. `studio.youtube.com`, `youtubei.googleapis.com`. Note that cookies exported from one subdomain will not work on others
* `innertube_key`: Innertube API key to use for all API requests

#### youtubetab (YouTube playlists, channels, feeds, etc.)
* `skip`: One or more of `webpage` (skip initial webpage download), `authcheck` (allow the download of playlists requiring authentication when no initial webpage is downloaded. This may cause unwanted behavior, see [#1122](https://github.com/yt-dlp/yt-dlp/pull/1122) for more details)
* `approximate_date`: Extract approximate `upload_date` and `timestamp` in flat-playlist. This may cause date-based filters to be slightly off

#### generic
* `fragment_query`: Passthrough any query in mpd/m3u8 manifest URLs to their fragments. Does not apply to ffmpeg

#### funimation
* `language`: Audio languages to extract, e.g. `funimation:language=english,japanese`
* `version`: The video version to extract - `uncut` or `simulcast`

#### crunchyrollbeta (Crunchyroll)
* `format`: Which stream type(s) to extract (default: `adaptive_hls`). Potentially useful values include `adaptive_hls`, `adaptive_dash`, `vo_adaptive_hls`, `vo_adaptive_dash`, `download_hls`, `download_dash`, `multitrack_adaptive_hls_v2`
* `hardsub`: Preference order for which hardsub versions to extract, or `all` (default: `None` = no hardsubs), e.g. `crunchyrollbeta:hardsub=en-US,None`

#### vikichannel
* `video_types`: Types of videos to download - one or more of `episodes`, `movies`, `clips`, `trailers`

#### niconico
* `segment_duration`: Segment duration in milliseconds for HLS-DMC formats. Use it at your own risk since this feature **may result in your account termination.**

#### youtubewebarchive
* `check_all`: Try to check more at the cost of more requests. One or more of `thumbnails`, `captures`

#### gamejolt
* `comment_sort`: `hot` (default), `you` (cookies needed), `top`, `new` - choose comment sorting mode (on GameJolt's side)

#### hotstar
* `res`: resolution to ignore - one or more of `sd`, `hd`, `fhd`
* `vcodec`: vcodec to ignore - one or more of `h264`, `h265`, `dvh265`
* `dr`: dynamic range to ignore - one or more of `sdr`, `hdr10`, `dv`

#### tiktok
* `api_hostname`: Hostname to use for mobile API requests, e.g. `api-h2.tiktokv.com`
* `app_version`: App version to call mobile APIs with - should be set along with `manifest_app_version`, e.g. `20.2.1`
* `manifest_app_version`: Numeric app version to call mobile APIs with, e.g. `221`

#### rokfinchannel
* `tab`: Which tab to download - one of `new`, `top`, `videos`, `podcasts`, `streams`, `stacks`

#### twitter
* `force_graphql`: Force usage of the GraphQL API. By default it will only be used if login cookies are provided

**Note**: These options may be changed/removed in the future without concern for backward compatibility

<!-- MANPAGE: MOVE "INSTALLATION" SECTION HERE -->


# PLUGINS

Note that **all** plugins are imported even if not invoked, and that **there are no checks** performed on plugin code. **Use plugins at your own risk and only if you trust the code!**

Plugins can be of `<type>`s `extractor` or `postprocessor`. 
- Extractor plugins do not need to be enabled from the CLI and are automatically invoked when the input URL is suitable for it. 
- Extractor plugins take priority over builtin extractors.
- Postprocessor plugins can be invoked using `--use-postprocessor NAME`.


Plugins are loaded from the namespace packages `yt_dlp_plugins.extractor` and `yt_dlp_plugins.postprocessor`.

In other words, the file structure on the disk looks something like:
    
        yt_dlp_plugins/
            extractor/
                myplugin.py
            postprocessor/
                myplugin.py

yt-dlp looks for these `yt_dlp_plugins` namespace folders in many locations (see below) and loads in plugins from **all** of them.

See the [wiki for some known plugins](https://github.com/yt-dlp/yt-dlp/wiki/Plugins)

## Installing Plugins

Plugins can be installed using various methods and locations.

1. **Configuration directories**:
   Plugin packages (containing a `yt_dlp_plugins` namespace folder) can be dropped into the following standard [configuration locations](#configuration):
    * **User Plugins**
      * `${XDG_CONFIG_HOME}/yt-dlp/plugins/<package name>/yt_dlp_plugins/` (recommended on Linux/macOS)
      * `${XDG_CONFIG_HOME}/yt-dlp-plugins/<package name>/yt_dlp_plugins/`
      * `${APPDATA}/yt-dlp/plugins/<package name>/yt_dlp_plugins/` (recommended on Windows)
      * `${APPDATA}/yt-dlp-plugins/<package name>/yt_dlp_plugins/`
      * `~/.yt-dlp/plugins/<package name>/yt_dlp_plugins/`
      * `~/yt-dlp-plugins/<package name>/yt_dlp_plugins/`
    * **System Plugins**
      * `/etc/yt-dlp/plugins/<package name>/yt_dlp_plugins/`
      * `/etc/yt-dlp-plugins/<package name>/yt_dlp_plugins/`
2. **Executable location**: Plugin packages can similarly be installed in a `yt-dlp-plugins` directory under the executable location:
    * Binary: where `<root-dir>/yt-dlp.exe`, `<root-dir>/yt-dlp-plugins/<package name>/yt_dlp_plugins/`
    * Source: where `<root-dir>/yt_dlp/__main__.py`, `<root-dir>/yt-dlp-plugins/<package name>/yt_dlp_plugins/`

3. **pip and other locations in `PYTHONPATH`**
    * Plugin packages can be installed and managed using `pip`. See [yt-dlp-sample-plugins](https://github.com/yt-dlp/yt-dlp-sample-plugins) for an example.
      * Note: plugin files between plugin packages installed with pip must have unique filenames.
    * Any path in `PYTHONPATH` is searched in for the `yt_dlp_plugins` namespace folder.
      * Note: This does not apply for Pyinstaller/py2exe builds.


`.zip`, `.egg` and `.whl` archives containing a `yt_dlp_plugins` namespace folder in their root are also supported as plugin packages.
* e.g. `${XDG_CONFIG_HOME}/yt-dlp/plugins/mypluginpkg.zip` where `mypluginpkg.zip` contains `yt_dlp_plugins/<type>/myplugin.py`

Run yt-dlp with `--verbose` to check if the plugin has been loaded.

## Developing Plugins

See the [yt-dlp-sample-plugins](https://github.com/yt-dlp/yt-dlp-sample-plugins) repo for a template plugin package and the [Plugin Development](https://github.com/yt-dlp/yt-dlp/wiki/Plugin-Development) section of the wiki for a plugin development guide.

All public classes with a name ending in `IE`/`PP` are imported from each file for extractors and postprocessors repectively. This respects underscore prefix (e.g. `_MyBasePluginIE` is private) and `__all__`. Modules can similarly be excluded by prefixing the module name with an underscore (e.g. `_myplugin.py`).

To replace an existing extractor with a subclass of one, set the `plugin_name` class keyword argument (e.g. `class MyPluginIE(ABuiltInIE, plugin_name='myplugin')` will replace `ABuiltInIE` with `MyPluginIE`). Since the extractor replaces the parent, you should exclude the subclass extractor from being imported separately by making it private using one of the methods described above.

If you are a plugin author, add [yt-dlp-plugins](https://github.com/topics/yt-dlp-plugins) as a topic to your repository for discoverability.

See the [Developer Instructions](https://github.com/yt-dlp/yt-dlp/blob/master/CONTRIBUTING.md#developer-instructions) on how to write and test an extractor.

# EMBEDDING YT-DLP

yt-dlp makes the best effort to be a good command-line program, and thus should be callable from any programming language.

Your program should avoid parsing the normal stdout since they may change in future versions. Instead they should use options such as `-J`, `--print`, `--progress-template`, `--exec` etc to create console output that you can reliably reproduce and parse.

From a Python program, you can embed yt-dlp in a more powerful fashion, like this:

```python
from yt_dlp import YoutubeDL

URLS = ['https://www.youtube.com/watch?v=BaW_jenozKc']
with YoutubeDL() as ydl:
    ydl.download(URLS)
```

Most likely, you'll want to use various options. For a list of options available, have a look at [`yt_dlp/YoutubeDL.py`](yt_dlp/YoutubeDL.py#L184).

**Tip**: If you are porting your code from youtube-dl to yt-dlp, one important point to look out for is that we do not guarantee the return value of `YoutubeDL.extract_info` to be json serializable, or even be a dictionary. It will be dictionary-like, but if you want to ensure it is a serializable dictionary, pass it through `YoutubeDL.sanitize_info` as shown in the [example below](#extracting-information)

## Embedding examples

#### Extracting information

```python
import json
import yt_dlp

URL = 'https://www.youtube.com/watch?v=BaW_jenozKc'

# ℹ️ See help(yt_dlp.YoutubeDL) for a list of available options and public functions
ydl_opts = {}
with yt_dlp.YoutubeDL(ydl_opts) as ydl:
    info = ydl.extract_info(URL, download=False)

    # ℹ️ ydl.sanitize_info makes the info json-serializable
    print(json.dumps(ydl.sanitize_info(info)))
```
#### Download using an info-json

```python
import yt_dlp

INFO_FILE = 'path/to/video.info.json'

with yt_dlp.YoutubeDL() as ydl:
    error_code = ydl.download_with_info_file(INFO_FILE)

print('Some videos failed to download' if error_code
      else 'All videos successfully downloaded')
```

#### Extract audio

```python
import yt_dlp

URLS = ['https://www.youtube.com/watch?v=BaW_jenozKc']

ydl_opts = {
    'format': 'm4a/bestaudio/best',
    # ℹ️ See help(yt_dlp.postprocessor) for a list of available Postprocessors and their arguments
    'postprocessors': [{  # Extract audio using ffmpeg
        'key': 'FFmpegExtractAudio',
        'preferredcodec': 'm4a',
    }]
}

with yt_dlp.YoutubeDL(ydl_opts) as ydl:
    error_code = ydl.download(URLS)
```

#### Filter videos

```python
import yt_dlp

URLS = ['https://www.youtube.com/watch?v=BaW_jenozKc']

def longer_than_a_minute(info, *, incomplete):
    """Download only videos longer than a minute (or with unknown duration)"""
    duration = info.get('duration')
    if duration and duration < 60:
        return 'The video is too short'

ydl_opts = {
    'match_filter': longer_than_a_minute,
}

with yt_dlp.YoutubeDL(ydl_opts) as ydl:
    error_code = ydl.download(URLS)
```

#### Adding logger and progress hook

```python
import yt_dlp

URLS = ['https://www.youtube.com/watch?v=BaW_jenozKc']

class MyLogger:
    def debug(self, msg):
        # For compatibility with youtube-dl, both debug and info are passed into debug
        # You can distinguish them by the prefix '[debug] '
        if msg.startswith('[debug] '):
            pass
        else:
            self.info(msg)

    def info(self, msg):
        pass

    def warning(self, msg):
        pass

    def error(self, msg):
        print(msg)


# ℹ️ See "progress_hooks" in help(yt_dlp.YoutubeDL)
def my_hook(d):
    if d['status'] == 'finished':
        print('Done downloading, now post-processing ...')


ydl_opts = {
    'logger': MyLogger(),
    'progress_hooks': [my_hook],
}

with yt_dlp.YoutubeDL(ydl_opts) as ydl:
    ydl.download(URLS)
```

#### Add a custom PostProcessor

```python
import yt_dlp

URLS = ['https://www.youtube.com/watch?v=BaW_jenozKc']

# ℹ️ See help(yt_dlp.postprocessor.PostProcessor)
class MyCustomPP(yt_dlp.postprocessor.PostProcessor):
    def run(self, info):
        self.to_screen('Doing stuff')
        return [], info


with yt_dlp.YoutubeDL() as ydl:
    # ℹ️ "when" can take any value in yt_dlp.utils.POSTPROCESS_WHEN
    ydl.add_post_processor(MyCustomPP(), when='pre_process')
    ydl.download(URLS)
```


#### Use a custom format selector

```python
import yt_dlp

URL = ['https://www.youtube.com/watch?v=BaW_jenozKc']

def format_selector(ctx):
    """ Select the best video and the best audio that won't result in an mkv.
    NOTE: This is just an example and does not handle all cases """

    # formats are already sorted worst to best
    formats = ctx.get('formats')[::-1]

    # acodec='none' means there is no audio
    best_video = next(f for f in formats
                      if f['vcodec'] != 'none' and f['acodec'] == 'none')

    # find compatible audio extension
    audio_ext = {'mp4': 'm4a', 'webm': 'webm'}[best_video['ext']]
    # vcodec='none' means there is no video
    best_audio = next(f for f in formats if (
        f['acodec'] != 'none' and f['vcodec'] == 'none' and f['ext'] == audio_ext))

    # These are the minimum required fields for a merged format
    yield {
        'format_id': f'{best_video["format_id"]}+{best_audio["format_id"]}',
        'ext': best_video['ext'],
        'requested_formats': [best_video, best_audio],
        # Must be + separated list of protocols
        'protocol': f'{best_video["protocol"]}+{best_audio["protocol"]}'
    }


ydl_opts = {
    'format': format_selector,
}

with yt_dlp.YoutubeDL(ydl_opts) as ydl:
    ydl.download(URLS)
```

<!-- MANPAGE: MOVE "NEW FEATURES" SECTION HERE -->

# DEPRECATED OPTIONS

These are all the deprecated options and the current alternative to achieve the same effect

#### Almost redundant options
While these options are almost the same as their new counterparts, there are some differences that prevents them being redundant

    -j, --dump-json                  --print "%()j"
    -F, --list-formats               --print formats_table
    --list-thumbnails                --print thumbnails_table --print playlist:thumbnails_table
    --list-subs                      --print automatic_captions_table --print subtitles_table

#### Redundant options
While these options are redundant, they are still expected to be used due to their ease of use

    --get-description                --print description
    --get-duration                   --print duration_string
    --get-filename                   --print filename
    --get-format                     --print format
    --get-id                         --print id
    --get-thumbnail                  --print thumbnail
    -e, --get-title                  --print title
    -g, --get-url                    --print urls
    --match-title REGEX              --match-filter "title ~= (?i)REGEX"
    --reject-title REGEX             --match-filter "title !~= (?i)REGEX"
    --min-views COUNT                --match-filter "view_count >=? COUNT"
    --max-views COUNT                --match-filter "view_count <=? COUNT"
    --user-agent UA                  --add-header "User-Agent:UA"
    --referer URL                    --add-header "Referer:URL"
    --playlist-start NUMBER          -I NUMBER:
    --playlist-end NUMBER            -I :NUMBER
    --playlist-reverse               -I ::-1
    --no-playlist-reverse            Default


#### Not recommended
While these options still work, their use is not recommended since there are other alternatives to achieve the same

    --force-generic-extractor        --ies generic,default
    --exec-before-download CMD       --exec "before_dl:CMD"
    --no-exec-before-download        --no-exec
    --all-formats                    -f all
    --all-subs                       --sub-langs all --write-subs
    --print-json                     -j --no-simulate
    --autonumber-size NUMBER         Use string formatting, e.g. %(autonumber)03d
    --autonumber-start NUMBER        Use internal field formatting like %(autonumber+NUMBER)s
    --id                             -o "%(id)s.%(ext)s"
    --metadata-from-title FORMAT     --parse-metadata "%(title)s:FORMAT"
    --hls-prefer-native              --downloader "m3u8:native"
    --hls-prefer-ffmpeg              --downloader "m3u8:ffmpeg"
    --list-formats-old               --compat-options list-formats (Alias: --no-list-formats-as-table)
    --list-formats-as-table          --compat-options -list-formats [Default] (Alias: --no-list-formats-old)
    --youtube-skip-dash-manifest     --extractor-args "youtube:skip=dash" (Alias: --no-youtube-include-dash-manifest)
    --youtube-skip-hls-manifest      --extractor-args "youtube:skip=hls" (Alias: --no-youtube-include-hls-manifest)
    --youtube-include-dash-manifest  Default (Alias: --no-youtube-skip-dash-manifest)
    --youtube-include-hls-manifest   Default (Alias: --no-youtube-skip-hls-manifest)


#### Developer options
These options are not intended to be used by the end-user

    --test                           Download only part of video for testing extractors
    --load-pages                     Load pages dumped by --write-pages
    --youtube-print-sig-code         For testing youtube signatures
    --allow-unplayable-formats       List unplayable formats also
    --no-allow-unplayable-formats    Default


#### Old aliases
These are aliases that are no longer documented for various reasons

    --avconv-location                --ffmpeg-location
    --clean-infojson                 --clean-info-json
    --cn-verification-proxy URL      --geo-verification-proxy URL
    --dump-headers                   --print-traffic
    --dump-intermediate-pages        --dump-pages
    --force-write-download-archive   --force-write-archive
    --load-info                      --load-info-json
    --no-clean-infojson              --no-clean-info-json
    --no-split-tracks                --no-split-chapters
    --no-write-srt                   --no-write-subs
    --prefer-unsecure                --prefer-insecure
    --rate-limit RATE                --limit-rate RATE
    --split-tracks                   --split-chapters
    --srt-lang LANGS                 --sub-langs LANGS
    --trim-file-names LENGTH         --trim-filenames LENGTH
    --write-srt                      --write-subs
    --yes-overwrites                 --force-overwrites

#### Sponskrub Options
Support for [SponSkrub](https://github.com/faissaloo/SponSkrub) has been deprecated in favor of the `--sponsorblock` options

    --sponskrub                      --sponsorblock-mark all
    --no-sponskrub                   --no-sponsorblock
    --sponskrub-cut                  --sponsorblock-remove all
    --no-sponskrub-cut               --sponsorblock-remove -all
    --sponskrub-force                Not applicable
    --no-sponskrub-force             Not applicable
    --sponskrub-location             Not applicable
    --sponskrub-args                 Not applicable

#### No longer supported
These options may no longer work as intended

    --prefer-avconv                  avconv is not officially supported by yt-dlp (Alias: --no-prefer-ffmpeg)
    --prefer-ffmpeg                  Default (Alias: --no-prefer-avconv)
    -C, --call-home                  Not implemented
    --no-call-home                   Default
    --include-ads                    No longer supported
    --no-include-ads                 Default
    --write-annotations              No supported site has annotations now
    --no-write-annotations           Default
    --compat-options seperate-video-versions  No longer needed

#### Removed
These options were deprecated since 2014 and have now been entirely removed

    -A, --auto-number                -o "%(autonumber)s-%(id)s.%(ext)s"
    -t, -l, --title, --literal       -o "%(title)s-%(id)s.%(ext)s"

# CONTRIBUTING
See [CONTRIBUTING.md](CONTRIBUTING.md#contributing-to-yt-dlp) for instructions on [Opening an Issue](CONTRIBUTING.md#opening-an-issue) and [Contributing code to the project](CONTRIBUTING.md#developer-instructions)

# WIKI
See the [Wiki](https://github.com/yt-dlp/yt-dlp/wiki) for more information<|MERGE_RESOLUTION|>--- conflicted
+++ resolved
@@ -187,11 +187,8 @@
 
 For other third-party package managers, see [the wiki](https://github.com/yt-dlp/yt-dlp/wiki/Installation#third-party-package-managers) or refer their documentation
 
-<<<<<<< HEAD
-=======
 <a id="update-channels"/>
 
->>>>>>> 0700cbb3
 There are currently two release channels for binaries, `stable` and `nightly`.
 `stable` releases are what the program will update to by default, and have had many of their changes tested by users of the master branch.
 `nightly` releases are built after each push to the master branch, and will have the most recent fixes and additions, but also have the potential for bugs.
@@ -344,33 +341,10 @@
 * **`devscripts/make_changelog.py`** - Create a markdown changelog using short commit messages. It can also update the `CONTRIBUTORS` file to add new contributors from these commits.
 For more info see `make_changelog.py --help`.
 
-<<<<<<< HEAD
-### Forking the project
-If you fork the project on GitHub, you can run your fork's [build workflow](.github/workflows/build.yml) to automatically build the selected version(s) as artifacts. Alternatively, you can run the [release workflow](.github/workflows/release.yml) or enable the [nightly workflow](.github/workflows/release-nightly.yml) to create full (pre-)releases. These can be configured in the following way:
-
-```yml
-vars.PUSH_VERSION_COMMIT: Push a version update commit to master during release workflow
-vars.BUILD_NIGHTLY: Create a nightly release on every push to master branch
-secrets.GPG_SIGNING_KEY: Private GPG key used for signing SHA files
-
-# Both need to be set to push build to archive repo as release:
-vars.ARCHIVE_REPO: Repository for archiving pre-releases, e.g. `yt-dlp/yt-dlp-nightly-builds`
-secrets.ARCHIVE_REPO_TOKEN: Personal Access Token with contents:write permission for archive repo
-
-# Publish to PyPI
-secrets.PYPI_TOKEN: Token for PyPI
-
-# Push to Homebrew taps repository (requires publish to PyPI)
-secrets.BREW_TOKEN: Private deploy key for Homebrew taps repo
-# Note: the brew workflow step and `update-formulae.py` are tailored specifically to yt-dlp
-```
-Additionally, you may want to add a channel for your repository in `yt_dlp.update.UPDATE_SOURCES` to make `--update-to`/`-U` compatible with your fork.
-=======
 Note: See their `--help` for more info.
 
 ### Forking the project
 If you fork the project on GitHub, you can run your fork's [build workflow](.github/workflows/build.yml) to automatically build the selected version(s) as artifacts. Alternatively, you can run the [release workflow](.github/workflows/release.yml) or enable the [nightly workflow](.github/workflows/release-nightly.yml) to create full (pre-)releases.
->>>>>>> 0700cbb3
 
 # USAGE AND OPTIONS
 
@@ -386,23 +360,11 @@
     --version                       Print program version and exit
     -U, --update                    Update this program to the latest version
     --no-update                     Do not check for updates (default)
-<<<<<<< HEAD
-    --update-to TARGET              Upgrade/downgrade this program to a
-                                    specific version. TARGET can be either a
-                                    channel, a tag, or `channel@tag`. If TARGET
-                                    is `tag`, try to update to `tag` within
-                                    current channel. If TARGET is `channel`, try
-                                    to update to latest release from the given
-                                    channel. `@` can be appended to a tag-less
-                                    channel or prepended to a channel-less tag.
-                                    Supported channels: stable, nightly
-=======
     --update-to [CHANNEL]@[TAG]     Upgrade/downgrade to a specific version.
                                     CHANNEL and TAG defaults to 'stable' and
                                     "latest" respectively if ommited; See
                                     "UPDATE" for details. Supported channels:
                                     stable, nightly
->>>>>>> 0700cbb3
     -i, --ignore-errors             Ignore download and postprocessing errors.
                                     The download will be considered successful
                                     even if the postprocessing fails
